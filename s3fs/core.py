# -*- coding: utf-8 -*-
import logging
import os
import socket
import time

from fsspec import AbstractFileSystem
from fsspec.spec import AbstractBufferedFile
import botocore
import botocore.session
from botocore.client import Config
from botocore.exceptions import ClientError, ParamValidationError, BotoCoreError

from s3fs.errors import translate_boto_error
from s3fs.utils import ParamKwargsHelper

logger = logging.getLogger('s3fs')

if "S3FS_LOGGING_LEVEL" in os.environ:
    handle = logging.StreamHandler()
    formatter = logging.Formatter('%(asctime)s - %(name)s - %(levelname)s '
                                  '- %(message)s')
    handle.setFormatter(formatter)
    logger.addHandler(handle)
    logger.setLevel(os.environ["S3FS_LOGGING_LEVEL"])

S3_RETRYABLE_ERRORS = (
    socket.timeout,
)

_VALID_FILE_MODES = {'r', 'w', 'a', 'rb', 'wb', 'ab'}

key_acls = {'private', 'public-read', 'public-read-write',
            'authenticated-read', 'aws-exec-read', 'bucket-owner-read',
            'bucket-owner-full-control'}
buck_acls = {'private', 'public-read', 'public-read-write',
             'authenticated-read'}


class S3FileSystem(AbstractFileSystem):
    """
    Access S3 as if it were a file system.

    This exposes a filesystem-like API (ls, cp, open, etc.) on top of S3
    storage.

    Provide credentials either explicitly (``key=``, ``secret=``) or depend
    on boto's credential methods. See botocore documentation for more
    information. If no credentials are available, use ``anon=True``.

    Parameters
    ----------
    anon : bool (False)
        Whether to use anonymous connection (public buckets only). If False,
        uses the key/secret given, or boto's credential resolver (environment
        variables, config files, EC2 IAM server, in that order)
    key : string (None)
        If not anonymous, use this access key ID, if specified
    secret : string (None)
        If not anonymous, use this secret access key, if specified
    token : string (None)
        If not anonymous, use this security token, if specified
    use_ssl : bool (True)
        Whether to use SSL in connections to S3; may be faster without, but
        insecure
    s3_additional_kwargs : dict of parameters that are used when calling s3 api
        methods. Typically used for things like "ServerSideEncryption".
    client_kwargs : dict of parameters for the botocore client
    requester_pays : bool (False)
        If RequesterPays buckets are supported.
    default_block_size: int (None)
        If given, the default block size value used for ``open()``, if no
        specific value is given at all time. The built-in default is 5MB.
    default_fill_cache : Bool (True)
        Whether to use cache filling with open by default. Refer to
        ``S3File.open``.
    default_cache_type : string ('bytes')
        If given, the default cache_type value used for ``open()``. Set to "none"
        if no caching is desired. See fsspec's documentation for other available
        cache_type values. Default cache_type is 'bytes'.
    version_aware : bool (False)
        Whether to support bucket versioning.  If enable this will require the
        user to have the necessary IAM permissions for dealing with versioned
        objects.
    config_kwargs : dict of parameters passed to ``botocore.client.Config``
    kwargs : other parameters for core session
    session : botocore Session object to be used for all connections.
         This session will be used inplace of creating a new session inside S3FileSystem.


    Examples
    --------
    >>> s3 = S3FileSystem(anon=False)  # doctest: +SKIP
    >>> s3.ls('my-bucket/')  # doctest: +SKIP
    ['my-file.txt']

    >>> with s3.open('my-bucket/my-file.txt', mode='rb') as f:  # doctest: +SKIP
    ...     print(f.read())  # doctest: +SKIP
    b'Hello, world!'
    """
    root_marker = ""
    connect_timeout = 5
    retries = 5
    read_timeout = 15
    default_block_size = 5 * 2**20
    protocol = ['s3', 's3a']
    _extra_tokenize_attributes = ('default_block_size',)

    def __init__(self, anon=False, key=None, secret=None, token=None,
                 use_ssl=True, client_kwargs=None, requester_pays=False,
                 default_block_size=None, default_fill_cache=True,
                 default_cache_type='bytes', version_aware=False, config_kwargs=None,
                 s3_additional_kwargs=None, session=None, username=None,
                 password=None, **kwargs):
        if key and username:
            raise KeyError('Supply either key or username, not both')
        if secret and password:
            raise KeyError('Supply secret or password, not both')
        if username:
            key = username
        if password:
            secret = password

        self.anon = anon
        self.session = None
        self.passed_in_session = session
        if self.passed_in_session:
            self.session = self.passed_in_session
        self.key = key
        self.secret = secret
        self.token = token
        self.kwargs = kwargs

        if client_kwargs is None:
            client_kwargs = {}
        if config_kwargs is None:
            config_kwargs = {}
        self.default_block_size = default_block_size or self.default_block_size
        self.default_fill_cache = default_fill_cache
        self.default_cache_type = default_cache_type
        self.version_aware = version_aware
        self.client_kwargs = client_kwargs
        self.config_kwargs = config_kwargs
        self.req_kw = {'RequestPayer': 'requester'} if requester_pays else {}
        self.s3_additional_kwargs = s3_additional_kwargs or {}
        self.use_ssl = use_ssl
        self.s3 = self.connect()
        self._kwargs_helper = ParamKwargsHelper(self.s3)
        super().__init__()

    def _filter_kwargs(self, s3_method, kwargs):
        return self._kwargs_helper.filter_dict(s3_method.__name__, kwargs)

    def _call_s3(self, method, *akwarglist, **kwargs):
        kw2 = kwargs.copy()
        kw2.pop('Body', None)
        logger.debug("CALL: %s - %s - %s" % (method.__name__, akwarglist, kw2))
        additional_kwargs = self._get_s3_method_kwargs(method, *akwarglist,
                                                       **kwargs)
        return method(**additional_kwargs)

    def _get_s3_method_kwargs(self, method, *akwarglist, **kwargs):
        additional_kwargs = self.s3_additional_kwargs.copy()
        for akwargs in akwarglist:
            additional_kwargs.update(akwargs)
        # Add the normal kwargs in
        additional_kwargs.update(kwargs)
        # filter all kwargs
        return self._filter_kwargs(method, additional_kwargs)

    def split_path(self, path):
        """
        Normalise S3 path string into bucket and key.

        Parameters
        ----------
        path : string
            Input path, like `s3://mybucket/path/to/file`

        Examples
        --------
        >>> split_path("s3://mybucket/path/to/file")
        ['mybucket', 'path/to/file']
        """
        path = self._strip_protocol(path)
        path = path.lstrip('/')
        if '/' not in path:
            return path, ""
        else:
            return path.split('/', 1)

    def connect(self, refresh=True):
        """
        Establish S3 connection object.

        Parameters
        ----------
        refresh : bool
            Whether to create new session/client, even if a previous one with
            the same parameters already exists. If False (default), an
            existing one will be used if possible
        """
        if refresh is False:
            # back compat: we store whole FS instance now
            return self.s3
        anon, key, secret, kwargs, ckwargs, token, ssl = (
            self.anon, self.key, self.secret, self.kwargs,
            self.client_kwargs, self.token, self.use_ssl)

        if not self.passed_in_session:
            self.session = botocore.session.Session(**self.kwargs)

        logger.debug("Setting up s3fs instance")

        if self.anon:
            from botocore import UNSIGNED
            conf = Config(connect_timeout=self.connect_timeout,
                          read_timeout=self.read_timeout,
                          signature_version=UNSIGNED, **self.config_kwargs)
            self.s3 = self.session.create_client('s3', config=conf, use_ssl=ssl,
                                        **self.client_kwargs)
        else:
            conf = Config(connect_timeout=self.connect_timeout,
                          read_timeout=self.read_timeout,
                          **self.config_kwargs)
            self.s3 = self.session.create_client('s3', aws_access_key_id=self.key, aws_secret_access_key=self.secret, aws_session_token=self.token, config=conf, use_ssl=ssl,
                                        **self.client_kwargs)
        return self.s3

    def get_delegated_s3pars(self, exp=3600):
        """Get temporary credentials from STS, appropriate for sending across a
        network. Only relevant where the key/secret were explicitly provided.

        Parameters
        ----------
        exp : int
            Time in seconds that credentials are good for

        Returns
        -------
        dict of parameters
        """
        if self.anon:
            return {'anon': True}
        if self.token:  # already has temporary cred
            return {'key': self.key, 'secret': self.secret, 'token': self.token,
                    'anon': False}
        if self.key is None or self.secret is None:  # automatic credentials
            return {'anon': False}
        sts = self.session.create_client('sts')
        cred = sts.get_session_token(DurationSeconds=exp)['Credentials']
        return {'key': cred['AccessKeyId'], 'secret': cred['SecretAccessKey'],
                'token': cred['SessionToken'], 'anon': False}

    def _open(self, path, mode='rb', block_size=None, acl='', version_id=None,
              fill_cache=None, cache_type=None, autocommit=True, requester_pays=None, **kwargs):
        """ Open a file for reading or writing

        Parameters
        ----------
        path: string
            Path of file on S3
        mode: string
            One of 'r', 'w', 'a', 'rb', 'wb', or 'ab'. These have the same meaning
            as they do for the built-in `open` function.
        block_size: int
            Size of data-node blocks if reading
        fill_cache: bool
            If seeking to new a part of the file beyond the current buffer,
            with this True, the buffer will be filled between the sections to
            best support random access. When reading only a few specific chunks
            out of a file, performance may be better if False.
        acl: str
            Canned ACL to set when writing
        version_id : str
            Explicit version of the object to open.  This requires that the s3
            filesystem is version aware and bucket versioning is enabled on the
            relevant bucket.
        encoding : str
            The encoding to use if opening the file in text mode. The platform's
            default text encoding is used if not given.
        cache_type : str
            See fsspec's documentation for available cache_type values. Set to "none"
            if no caching is desired. If None, defaults to ``self.default_cache_type``.
        requester_pays : bool (optional)
            If RequesterPays buckets are supported.  If None, defaults to the
            value used when creating the S3FileSystem (which defaults to False.)
        kwargs: dict-like
            Additional parameters used for s3 methods.  Typically used for
            ServerSideEncryption.
        """
        if block_size is None:
            block_size = self.default_block_size
        if fill_cache is None:
            fill_cache = self.default_fill_cache
        if requester_pays is None:
            requester_pays = bool(self.req_kw)

        acl = acl or self.s3_additional_kwargs.get('ACL', '')
        kw = self.s3_additional_kwargs.copy()
        kw.update(kwargs)
        if not self.version_aware and version_id:
            raise ValueError("version_id cannot be specified if the filesystem "
                             "is not version aware")

        if cache_type is None:
            cache_type = self.default_cache_type

        return S3File(self, path, mode, block_size=block_size, acl=acl,
                      version_id=version_id, fill_cache=fill_cache,
                      s3_additional_kwargs=kw, cache_type=cache_type,
                      autocommit=autocommit, requester_pays=requester_pays)

    def _lsdir(self, path, refresh=False, max_items=None):
        bucket, prefix = self.split_path(path)
        prefix = prefix + '/' if prefix else ""
        if path not in self.dircache or refresh:
            try:
                logger.debug("Get directory listing page for %s" % path)
                pag = self.s3.get_paginator('list_objects_v2')
                config = {}
                if max_items is not None:
                    config.update(MaxItems=max_items, PageSize=2 * max_items)
                it = pag.paginate(Bucket=bucket, Prefix=prefix, Delimiter='/',
                                  PaginationConfig=config, **self.req_kw)
                files = []
                dircache = []
                for i in it:
                    dircache.extend(i.get('CommonPrefixes', []))
                    for c in i.get('Contents', []):
                        c['type'] = 'file'
                        c['size'] = c['Size']
                        files.append(c)
                if dircache:
                    files.extend([{'Key': l['Prefix'][:-1], 'Size': 0,
                                  'StorageClass': "DIRECTORY",
                                   'type': 'directory', 'size': 0}
                                  for l in dircache])
                for f in files:
                    f['Key'] = '/'.join([bucket, f['Key']])
                    f['name'] = f['Key']
            except ClientError as e:
                raise translate_boto_error(e)

            self.dircache[path] = files
        return self.dircache[path]

    def mkdir(self, path, acl="", **kwargs):
        path = self._strip_protocol(path).rstrip('/')
        if not self._parent(path):
            if acl and acl not in buck_acls:
                raise ValueError('ACL not in %s', buck_acls)
            try:
                params = {"Bucket": path, 'ACL': acl}
                region_name = (kwargs.get("region_name", None) or
                               self.client_kwargs.get("region_name", None))
                if region_name:
                    params['CreateBucketConfiguration'] = {
                        'LocationConstraint': region_name
                    }
                self.s3.create_bucket(**params)
                self.invalidate_cache('')
                self.invalidate_cache(path)
            except ClientError as e:
                raise translate_boto_error(e)
            except ParamValidationError as e:
                raise ValueError('Bucket create failed %r: %s' % (path, e))

    def rmdir(self, path):
        path = self._strip_protocol(path).rstrip('/')
        if not self._parent(path):
            try:
                self.s3.delete_bucket(Bucket=path)
            except ClientError as e:
                raise translate_boto_error(e)
            self.invalidate_cache(path)
            self.invalidate_cache('')

    def _lsbuckets(self, refresh=False):
        if '' not in self.dircache or refresh:
            if self.anon:
                # cannot list buckets if not logged in
                return []
            try:
                files = self.s3.list_buckets()['Buckets']
            except ClientError:
                # listbucket permission missing
                return []
            for f in files:
                f['Key'] = f['Name']
                f['Size'] = 0
                f['StorageClass'] = 'BUCKET'
                f['size'] = 0
                f['type'] = 'directory'
                f['name'] = f['Name']
                del f['Name']
            self.dircache[''] = files
        return self.dircache['']

    def _ls(self, path, refresh=False):
        """ List files in given bucket, or list of buckets.

        Listing is cached unless `refresh=True`.

        Note: only your buckets associated with the login will be listed by
        `ls('')`, not any public buckets (even if already accessed).

        Parameters
        ----------
        path : string/bytes
            location at which to list files
        refresh : bool (=False)
            if False, look in local cache for file details first
        """
        path = self._strip_protocol(path)
        if path in ['', '/']:
            return self._lsbuckets(refresh)
        else:
            return self._lsdir(path, refresh)

    def exists(self, path):
        if path in ['', '/']:
            # the root always exists, even if anon
            return True
        bucket, key = self.split_path(path)
        if key:
            return super().exists(path)
        else:
            try:
                self.ls(path)
                return True
            except FileNotFoundError:
                return False

    def touch(self, path, truncate=True, data=None, **kwargs):
        """Create empty file or truncate"""
        bucket, key = self.split_path(path)
        if not truncate and self.exists(path):
            raise ValueError("S3 does not support touching existent files")
        try:
            self._call_s3(self.s3.put_object, kwargs, Bucket=bucket, Key=key)
        except ClientError as ex:
            raise translate_boto_error(ex)
        self.invalidate_cache(self._parent(path))

    def info(self, path, version_id=None):
        if path in ['/', '']:
            return {'name': path, 'size': 0, 'type': 'directory'}
        kwargs = self.kwargs.copy()
        if version_id is not None:
            if not self.version_aware:
                raise ValueError("version_id cannot be specified if the "
                                 "filesystem is not version aware")
            kwargs['VersionId'] = version_id
        bucket, key = self.split_path(path)
        if self.version_aware or (key and self._ls_from_cache(path) is None):
            try:
                out = self._call_s3(self.s3.head_object, kwargs, Bucket=bucket,
                                    Key=key, **self.req_kw)
                return {
                    'ETag': out['ETag'],
                    'Key': '/'.join([bucket, key]),
                    'LastModified': out['LastModified'],
                    'Size': out['ContentLength'],
                    'size': out['ContentLength'],
                    'name': '/'.join([bucket, key]),
                    'type': 'file',
                    'StorageClass': "STANDARD",
                    'VersionId': out.get('VersionId')
                }
            except ClientError as e:
                ee = translate_boto_error(e)
                # This could have failed since the thing we are looking for is a prefix.
                if isinstance(ee, FileNotFoundError):
                    return super(S3FileSystem, self).info(path)
                else:
                    raise ee
            except ParamValidationError as e:
                raise ValueError('Failed to head path %r: %s' % (path, e))
        return super().info(path)

    def isdir(self, path):
        path = self._strip_protocol(path).strip("/")
        # Send buckets to super
        if "/" not in path:
            return super(S3FileSystem, self).isdir(path)

        if path in self.dircache:
            for fp in self.dircache[path]:
                # For files the dircache can contain itself.
                # If it contains anything other than itself it is a directory.
                if fp["name"] != path:
                    return True
            return False

        parent = self._parent(path)
        if parent in self.dircache:
            for f in self.dircache[parent]:
                if f["name"] == path:
                    # If we find ourselves return whether we are a directory
                    return f["type"] == "directory"
            return False

        # This only returns things within the path and NOT the path object itself
        return bool(self._lsdir(path))

    def ls(self, path, detail=False, refresh=False, **kwargs):
        """ List single "directory" with or without details

        Parameters
        ----------
        path : string/bytes
            location at which to list files
        detail : bool (=True)
            if True, each list item is a dict of file properties;
            otherwise, returns list of filenames
        refresh : bool (=False)
            if False, look in local cache for file details first
        kwargs : dict
            additional arguments passed on
        """
        path = self._strip_protocol(path).rstrip('/')
        files = self._ls(path, refresh=refresh)
        if not files:
            files = self._ls(self._parent(path), refresh=refresh)
            files = [o for o in files if o['name'].rstrip('/') == path
                     and o['type'] != 'directory']
        if detail:
            return files
        else:
            return list(sorted(set([f['name'] for f in files])))

    def object_version_info(self, path, **kwargs):
        if not self.version_aware:
            raise ValueError("version specific functionality is disabled for "
                             "non-version aware filesystems")
        bucket, key = self.split_path(path)
        kwargs = {}
        out = {'IsTruncated': True}
        versions = []
        while out['IsTruncated']:
            out = self._call_s3(self.s3.list_object_versions, kwargs,
                                Bucket=bucket, Prefix=key, **self.req_kw)
            versions.extend(out['Versions'])
            kwargs['VersionIdMarker'] = out.get('NextVersionIdMarker', '')
        return versions

    _metadata_cache = {}

    def metadata(self, path, refresh=False, **kwargs):
        """ Return metadata of path.

        Metadata is cached unless `refresh=True`.

        Parameters
        ----------
        path : string/bytes
            filename to get metadata for
        refresh : bool (=False)
            if False, look in local cache for file metadata first
        """
        bucket, key = self.split_path(path)

        if refresh or path not in self._metadata_cache:
            response = self._call_s3(self.s3.head_object,
                                     kwargs,
                                     Bucket=bucket,
                                     Key=key,
                                     **self.req_kw)
            self._metadata_cache[path] = response['Metadata']

        return self._metadata_cache[path]

    def get_tags(self, path):
        """Retrieve tag key/values for the given path

        Returns
        -------
        {str: str}
        """
        bucket, key = self.split_path(path)
        response = self._call_s3(self.s3.get_object_tagging,
                                 Bucket=bucket, Key=key)
        return {v['Key']: v['Value'] for v in response['TagSet']}

    def put_tags(self, path, tags, mode='o'):
        """Set tags for given existing key

        Tags are a str:str mapping that can be attached to any key, see
        https://docs.aws.amazon.com/awsaccountbilling/latest/aboutv2/allocation-tag-restrictions.html

        This is similar to, but distinct from, key metadata, which is usually
        set at key creation time.

        Parameters
        ----------
        path: str
            Existing key to attach tags to
        tags: dict str, str
            Tags to apply.
        mode:
            One of 'o' or 'm'
            'o': Will over-write any existing tags.
            'm': Will merge in new tags with existing tags.  Incurs two remote
            calls.
        """
        bucket, key = self.split_path(path)

        if mode == 'm':
            existing_tags = self.get_tags(path=path)
            existing_tags.update(tags)
            new_tags = [{'Key': k, 'Value': v}
                        for k, v in existing_tags.items()]
        elif mode == 'o':
            new_tags = [{'Key': k, 'Value': v} for k, v in tags.items()]
        else:
            raise ValueError("Mode must be {'o', 'm'}, not %s" % mode)

        tag = {'TagSet': new_tags}
        self._call_s3(self.s3.put_object_tagging,
                      Bucket=bucket, Key=key, Tagging=tag)

    def getxattr(self, path, attr_name, **kwargs):
        """ Get an attribute from the metadata.

        Examples
        --------
        >>> mys3fs.getxattr('mykey', 'attribute_1')  # doctest: +SKIP
        'value_1'
        """
        xattr = self.metadata(path, **kwargs)
        if attr_name in xattr:
            return xattr[attr_name]
        return None

    def setxattr(self, path, copy_kwargs=None, **kw_args):
        """ Set metadata.

        Attributes have to be of the form documented in the
        `Metadata Reference`_.

        Parameters
        ----------
        kw_args : key-value pairs like field="value", where the values must be
            strings. Does not alter existing fields, unless
            the field appears here - if the value is None, delete the
            field.
        copy_kwargs : dict, optional
            dictionary of additional params to use for the underlying
            s3.copy_object.

        Examples
        --------
        >>> mys3file.setxattr(attribute_1='value1', attribute_2='value2')  # doctest: +SKIP
        # Example for use with copy_args
        >>> mys3file.setxattr(copy_kwargs={'ContentType': 'application/pdf'},
        ...     attribute_1='value1')  # doctest: +SKIP


        .. Metadata Reference:
        http://docs.aws.amazon.com/AmazonS3/latest/dev/UsingMetadata.html#object-metadata
        """

        bucket, key = self.split_path(path)
        metadata = self.metadata(path)
        metadata.update(**kw_args)
        copy_kwargs = copy_kwargs or {}

        # remove all keys that are None
        for kw_key in kw_args:
            if kw_args[kw_key] is None:
                metadata.pop(kw_key, None)

        self._call_s3(
            self.s3.copy_object,
            copy_kwargs,
            CopySource="{}/{}".format(bucket, key),
            Bucket=bucket,
            Key=key,
            Metadata=metadata,
            MetadataDirective='REPLACE',
        )

        # refresh metadata
        self._metadata_cache[path] = metadata

    def chmod(self, path, acl, **kwargs):
        """ Set Access Control on a bucket/key

        See http://docs.aws.amazon.com/AmazonS3/latest/dev/acl-overview.html#canned-acl

        Parameters
        ----------
        path : string
            the object to set
        acl : string
            the value of ACL to apply
        """
        bucket, key = self.split_path(path)
        if key:
            if acl not in key_acls:
                raise ValueError('ACL not in %s', key_acls)
            self._call_s3(self.s3.put_object_acl,
                          kwargs, Bucket=bucket, Key=key, ACL=acl)
        else:
            if acl not in buck_acls:
                raise ValueError('ACL not in %s', buck_acls)
            self._call_s3(self.s3.put_bucket_acl,
                          kwargs, Bucket=bucket, ACL=acl)

    def url(self, path, expires=3600, **kwargs):
        """ Generate presigned URL to access path by HTTP

        Parameters
        ----------
        path : string
            the key path we are interested in
        expires : int
            the number of seconds this signature will be good for.
        """
        bucket, key = self.split_path(path)
        return self.s3.generate_presigned_url(
            ClientMethod='get_object',
            Params=dict(Bucket=bucket, Key=key, **kwargs),
            ExpiresIn=expires)

    def merge(self, path, filelist, **kwargs):
        """ Create single S3 file from list of S3 files

        Uses multi-part, no data is downloaded. The original files are
        not deleted.

        Parameters
        ----------
        path : str
            The final file to produce
        filelist : list of str
            The paths, in order, to assemble into the final file.
        """
        bucket, key = self.split_path(path)
        mpu = self._call_s3(
            self.s3.create_multipart_upload,
            kwargs,
            Bucket=bucket,
            Key=key
        )
        out = [self._call_s3(
            self.s3.upload_part_copy,
            kwargs,
            Bucket=bucket, Key=key, UploadId=mpu['UploadId'],
            CopySource=f, PartNumber=i + 1)
            for (i, f) in enumerate(filelist)]
        parts = [{'PartNumber': i + 1, 'ETag': o['CopyPartResult']['ETag']} for
                 (i, o) in enumerate(out)]
        part_info = {'Parts': parts}
        self.s3.complete_multipart_upload(Bucket=bucket, Key=key,
                                          UploadId=mpu['UploadId'],
                                          MultipartUpload=part_info)
        self.invalidate_cache(path)

    def copy_basic(self, path1, path2, **kwargs):
        """ Copy file between locations on S3

        Not allowed where the origin is >5GB - use copy_managed
        """
        buc1, key1 = self.split_path(path1)
        buc2, key2 = self.split_path(path2)
        try:
            self._call_s3(
                self.s3.copy_object,
                kwargs,
                Bucket=buc2, Key=key2, CopySource='/'.join([buc1, key1])
            )
        except ClientError as e:
            raise translate_boto_error(e)
        except ParamValidationError as e:
            raise ValueError('Copy failed (%r -> %r): %s' % (path1, path2, e))
        self.invalidate_cache(path2)

<<<<<<< HEAD
    def copy(self, path1, path2, **kwargs):
        gb5 = 5 * 2**30
        path1 = self._strip_protocol(path1)
        size = self.info(path1)['size']
        bucket, key = self.split_path(path2)
        if size <= gb5:
            # simple copy allowed for <5GB
            self.copy_basic(path1, path2, **kwargs)
        else:
            # serial multipart copy
            mpu = self._call_s3(
                self.s3.create_multipart_upload,
                Bucket=bucket, Key=key, **kwargs)
            for i, offset in zip(range(0, size, gb5)):
                for attempt in range(self.retries + 1):
                    try:
                        self.fs._call_s3(
                            self.s3.upload_part_copy,
                            self.s3_additional_kwargs,
                            Bucket=bucket,
                            Key=key,
                            PartNumber=i + 1,
                            UploadId=mpu['UploadId'],
                            CopySource=path1,
                            CopySourceRange="bytes=%i-%i" % (offset, offset + gb5 + 1))
                        break
                    except S3_RETRYABLE_ERRORS as exc:
                        if attempt < self.retries:
                            logger.debug('Exception %r on S3 write, retrying', exc,
                                         exc_info=True)
                        time.sleep(1.7**attempt * 0.1)
                    except Exception as exc:
                        raise IOError('Write failed: %r' % exc)

=======
    def copy_managed(self, path1, path2, block=5 * 2**30, **kwargs):
        """Copy file between locations on S3 as multi-part

        block: int
            The size of the pieces, must be larger than 5MB and at most 5GB.
            Smaller blocks mean more calls, only useful for testing.
        """
        if block < 5*2**20 or block > 5*2**30:
            raise ValueError('Copy block size must be 5MB<=block<=5GB')
        size = self.info(path1)['size']
        bucket, key = self.split_path(path2)
        mpu = self._call_s3(
            self.s3.create_multipart_upload,
            Bucket=bucket, Key=key, **kwargs)
        parts = []
        for i, offset in enumerate(range(0, size + 1, block)):
            for attempt in range(self.retries + 1):
                try:
                    brange = "bytes=%i-%i" % (
                            offset, min(offset + block - 1, size))
                    out = self._call_s3(
                        self.s3.upload_part_copy,
                        Bucket=bucket,
                        Key=key,
                        PartNumber=i + 1,
                        UploadId=mpu['UploadId'],
                        CopySource=path1,
                        CopySourceRange=brange)
                    break
                except S3_RETRYABLE_ERRORS as exc:
                    if attempt < self.retries:
                        logger.debug('Exception %r on S3 write, retrying', exc,
                                     exc_info=True)
                    time.sleep(1.7 ** attempt * 0.1)
                except Exception as exc:
                    raise IOError('Write failed: %r' % exc)
            parts.append({'PartNumber': i + 1,
                          'ETag': out['CopyPartResult']['ETag']})
        self._call_s3(
            self.s3.complete_multipart_upload,
            Bucket=bucket,
            Key=key,
            UploadId=mpu['UploadId'],
            MultipartUpload={'Parts': parts})
>>>>>>> 89ada77b
        self.invalidate_cache(path2)

    def copy(self, path1, path2, **kwargs):
        gb5 = 5 * 2**30
        path1 = self._strip_protocol(path1)
        size = self.info(path1)['size']
        if size <= gb5:
            # simple copy allowed for <5GB
            self.copy_basic(path1, path2, **kwargs)
        else:
            # serial multipart copy
            self.copy_managed(path1, path2, **kwargs)

    def bulk_delete(self, pathlist, **kwargs):
        """
        Remove multiple keys with one call

        Parameters
        ----------
        pathlist : listof strings
            The keys to remove, must all be in the same bucket.
        """
        if not pathlist:
            return
        buckets = {self.split_path(path)[0] for path in pathlist}
        if len(buckets) > 1:
            raise ValueError("Bulk delete files should refer to only one "
                             "bucket")
        bucket = buckets.pop()
        if len(pathlist) > 1000:
            for i in range((len(pathlist) // 1000) + 1):
                self.bulk_delete(pathlist[i * 1000:(i + 1) * 1000])
            return
        delete_keys = {'Objects': [{'Key': self.split_path(path)[1]} for path
                                   in pathlist]}
        for path in pathlist:
            self.invalidate_cache(self._parent(path))
        try:
            self._call_s3(
                self.s3.delete_objects,
                kwargs,
                Bucket=bucket, Delete=delete_keys)
        except ClientError as e:
            raise translate_boto_error(e)

    def rm(self, path, recursive=False, **kwargs):
        """
        Remove keys and/or bucket.

        Parameters
        ----------
        path : string
            The location to remove.
        recursive : bool (True)
            Whether to remove also all entries below, i.e., which are returned
            by `walk()`.
        """
        bucket, key = self.split_path(path)
        if recursive:
            files = self.find(path, maxdepth=None)
            if key and not files:
                raise FileNotFoundError(path)
            self.bulk_delete(files, **kwargs)
            if not key:
                self.rmdir(bucket)
            return
        if key:
            if not self.exists(path):
                raise FileNotFoundError(path)
            try:
                self._call_s3(
                    self.s3.delete_object, kwargs, Bucket=bucket, Key=key)
            except ClientError as e:
                raise translate_boto_error(e)
            self.invalidate_cache(self._parent(path))
        else:
            if self.exists(bucket):
                try:
                    self.s3.delete_bucket(Bucket=bucket)
                except BotoCoreError as e:
                    raise IOError('Delete bucket %r failed: %s' % (bucket, e))
                self.invalidate_cache(bucket)
                self.invalidate_cache('')
            else:
                raise FileNotFoundError(path)

    def invalidate_cache(self, path=None):
        if path is None:
            self.dircache.clear()
        else:
            path = self._strip_protocol(path)
            self.dircache.pop(path, None)
            while path:
                self.dircache.pop(path, None)
                path = self._parent(path)

    def walk(self, path, maxdepth=None, **kwargs):
        if path in ['', '*'] + [f'{p}://' for p in self.protocol]:
            raise ValueError('Cannot crawl all of S3')
        return super().walk(path, maxdepth=maxdepth, **kwargs)


class S3File(AbstractBufferedFile):
    """
    Open S3 key as a file. Data is only loaded and cached on demand.

    Parameters
    ----------
    s3 : S3FileSystem
        botocore connection
    path : string
        S3 bucket/key to access
    mode : str
        One of 'rb', 'wb', 'ab'. These have the same meaning
        as they do for the built-in `open` function.
    block_size : int
        read-ahead size for finding delimiters
    fill_cache : bool
        If seeking to new a part of the file beyond the current buffer,
        with this True, the buffer will be filled between the sections to
        best support random access. When reading only a few specific chunks
        out of a file, performance may be better if False.
    acl: str
        Canned ACL to apply
    version_id : str
        Optional version to read the file at.  If not specified this will
        default to the current version of the object.  This is only used for
        reading.
    requester_pays : bool (False)
        If RequesterPays buckets are supported.

    Examples
    --------
    >>> s3 = S3FileSystem()  # doctest: +SKIP
    >>> with s3.open('my-bucket/my-file.txt', mode='rb') as f:  # doctest: +SKIP
    ...     ...  # doctest: +SKIP

    See Also
    --------
    S3FileSystem.open: used to create ``S3File`` objects

    """
    retries = 5
    part_min = 5 * 2 ** 20
    part_max = 5 * 2 ** 30

    def __init__(self, s3, path, mode='rb', block_size=5 * 2 ** 20, acl="",
                 version_id=None, fill_cache=True, s3_additional_kwargs=None,
                 autocommit=True, cache_type='bytes', requester_pays=False):
        bucket, key = s3.split_path(path)
        if not key:
            raise ValueError('Attempt to open non key-like path: %s' % path)
        self.bucket = bucket
        self.key = key
        self.version_id = version_id
        self.acl = acl
        if self.acl and self.acl not in key_acls:
            raise ValueError('ACL not in %s', key_acls)
        self.mpu = None
        self.parts = None
        self.fill_cache = fill_cache
        self.s3_additional_kwargs = s3_additional_kwargs or {}
        self.req_kw = {'RequestPayer': 'requester'} if requester_pays else {}
        super().__init__(s3, path, mode, block_size, autocommit=autocommit,
                         cache_type=cache_type)
        self.s3 = self.fs  # compatibility
        if self.writable():
            if block_size < 5 * 2 ** 20:
                raise ValueError('Block size must be >=5MB')
        else:
            if version_id and self.fs.version_aware:
                self.version_id = version_id
                self.details = self.fs.info(self.path, version_id=version_id)
                self.size = self.details['size']
            elif self.fs.version_aware:
                self.version_id = self.details.get('VersionId')
                # In this case we have not managed to get the VersionId out of details and
                # we should invalidate the cache and perform a full head_object since it
                # has likely been partially populated by ls.
                if self.version_id is None:
                    self.fs.invalidate_cache(self.path)
                    self.details = self.fs.info(self.path)
                    self.version_id = self.details.get('VersionId')

        # when not using autocommit we want to have transactional state to manage
        self.append_block = False

        if 'a' in mode and s3.exists(path):
            loc = s3.info(path)['size']
            if loc < 5 * 2 ** 20:
                # existing file too small for multi-upload: download
                self.write(self.fs.cat(self.path))
            else:
                self.append_block = True
            self.loc = loc

    def _call_s3(self, method, *kwarglist, **kwargs):
        return self.fs._call_s3(method, self.s3_additional_kwargs, *kwarglist,
                                **kwargs)

    def _initiate_upload(self):
        if self.autocommit and not self.append_block and self.tell() < self.blocksize:
            # only happens when closing small file, use on-shot PUT
            return
        logger.debug("Initiate upload for %s" % self)
        self.parts = []
        try:
            self.mpu = self._call_s3(
                self.fs.s3.create_multipart_upload,
                Bucket=self.bucket, Key=self.key, ACL=self.acl)
        except ClientError as e:
            raise translate_boto_error(e)
        except ParamValidationError as e:
            raise ValueError('Initiating write to %r failed: %s' % (self.path, e))

        if self.append_block:
            # use existing data in key when appending,
            # and block is big enough
            out = self.fs._call_s3(
                self.fs.s3.upload_part_copy,
                self.s3_additional_kwargs,
                Bucket=self.bucket,
                Key=self.key,
                PartNumber=1,
                UploadId=self.mpu['UploadId'],
                CopySource=self.path)
            self.parts.append({'PartNumber': 1,
                               'ETag': out['CopyPartResult']['ETag']})

    def metadata(self, refresh=False, **kwargs):
        """ Return metadata of file.
        See :func:`~s3fs.S3Filesystem.metadata`.

        Metadata is cached unless `refresh=True`.
        """
        return self.fs.metadata(self.path, refresh, **kwargs)

    def getxattr(self, xattr_name, **kwargs):
        """ Get an attribute from the metadata.
        See :func:`~s3fs.S3Filesystem.getxattr`.

        Examples
        --------
        >>> mys3file.getxattr('attribute_1')  # doctest: +SKIP
        'value_1'
        """
        return self.fs.getxattr(self.path, xattr_name, **kwargs)

    def setxattr(self, copy_kwargs=None, **kwargs):
        """ Set metadata.
        See :func:`~s3fs.S3Filesystem.setxattr`.

        Examples
        --------
        >>> mys3file.setxattr(attribute_1='value1', attribute_2='value2')  # doctest: +SKIP
        """
        if self.writable():
            raise NotImplementedError('cannot update metadata while file '
                                      'is open for writing')
        return self.fs.setxattr(self.path, copy_kwargs=copy_kwargs, **kwargs)

    def url(self, **kwargs):
        """ HTTP URL to read this file (if it already exists)
        """
        return self.fs.url(self.path, **kwargs)

    def _fetch_range(self, start, end):
        return _fetch_range(self.fs.s3, self.bucket, self.key, self.version_id, start, end, req_kw=self.req_kw)

    def _upload_chunk(self, final=False):
        bucket, key = self.s3.split_path(self.path)
        logger.debug("Upload for %s, final=%s, loc=%s, buffer loc=%s" % (
            self, final, self.loc, self.buffer.tell()
        ))
        if self.autocommit and not self.append_block and final and self.tell() < self.blocksize:
            # only happens when closing small file, use on-shot PUT
            data1 = False
        else:
            self.buffer.seek(0)
            (data0, data1) = (None, self.buffer.read(self.blocksize))

        while data1:
            (data0, data1) = (data1, self.buffer.read(self.blocksize))
            data1_size = len(data1)

            if 0 < data1_size < self.blocksize:
                remainder = data0 + data1
                remainder_size = self.blocksize + data1_size

                if remainder_size <= self.part_max:
                    (data0, data1) = (remainder, None)
                else:
                    partition = remainder_size // 2
                    (data0, data1) = (remainder[:partition], remainder[partition:])

            part = len(self.parts) + 1
            logger.debug("Upload chunk %s, %s" % (self, part))

            for attempt in range(self.retries + 1):
                try:
                    out = self._call_s3(
                        self.fs.s3.upload_part,
                        Bucket=bucket,
                        PartNumber=part, UploadId=self.mpu['UploadId'],
                        Body=data0, Key=key)
                    break
                except S3_RETRYABLE_ERRORS as exc:
                    if attempt < self.retries:
                        logger.debug('Exception %r on S3 write, retrying', exc,
                                     exc_info=True)
                    time.sleep(1.7**attempt * 0.1)
                except Exception as exc:
                    raise IOError('Write failed: %r' % exc)
            else:
                raise IOError('Write failed after %i retries' % self.retries)

            self.parts.append({'PartNumber': part, 'ETag': out['ETag']})

        if self.autocommit and final:
            self.commit()
        return not final

    def commit(self):
        logger.debug("Commit %s" % self)
        if self.tell() == 0:
            if self.buffer is not None:
                logger.debug("Empty file committed %s" % self)
                self._abort_mpu()
                self.fs.touch(self.path)
        elif not self.parts:
            if self.buffer is not None:
                logger.debug("One-shot upload of %s" % self)
                self.buffer.seek(0)
                data = self.buffer.read()
                self._call_s3(
                    self.fs.s3.put_object,
                    Key=self.key, Bucket=self.bucket, Body=data, **self.kwargs
                )
            else:
                raise RuntimeError
        else:
            logger.debug("Complete multi-part upload for %s " % self)
            part_info = {'Parts': self.parts}
            write_result = self._call_s3(
                self.fs.s3.complete_multipart_upload,
                Bucket=self.bucket,
                Key=self.key,
                UploadId=self.mpu['UploadId'],
                MultipartUpload=part_info)
            if self.fs.version_aware:
                self.version_id = write_result.get('VersionId')

        # complex cache invalidation, since file's appearance can cause several
        # directories
        self.buffer = None
        parts = self.path.split('/')
        path = parts[0]
        for p in parts[1:]:
            if path in self.fs.dircache and not [
                    True for f in self.fs.dircache[path]
                    if f['name'] == path + '/' + p]:
                self.fs.invalidate_cache(path)
            path = path + '/' + p

    def discard(self):
        self._abort_mpu()
        self.buffer = None  # file becomes unusable

    def _abort_mpu(self):
        if self.mpu:
            self._call_s3(
                self.fs.s3.abort_multipart_upload,
                Bucket=self.bucket,
                Key=self.key,
                UploadId=self.mpu['UploadId'],
            )
            self.mpu = None


def _fetch_range(client, bucket, key, version_id, start, end, max_attempts=10,
                 req_kw=None):
    if req_kw is None:
        req_kw = {}
    if start == end:
        # When these match, we would make a request with `range=start-end - 1`
        # According to RFC2616, servers are supposed to ignore the Range
        # field when it's invalid like this. S3 does ignore it, moto doesn't.
        # To avoid differences in behavior under mocking, we just avoid
        # making these requests. It's hoped that since we're being called
        # from a caching object, this won't end up mattering.
        logger.debug(
            'skip fetch for negative range - bucket=%s,key=%s,start=%d,end=%d',
            bucket, key, start, end
        )
        return b''
    logger.debug("Fetch: %s/%s, %s-%s", bucket, key, start, end)
    for i in range(max_attempts):
        try:
            if version_id is not None:
                kwargs = dict({'VersionId': version_id}, **req_kw)
            else:
                kwargs = req_kw
            resp = client.get_object(Bucket=bucket, Key=key,
                                     Range='bytes=%i-%i' % (start, end - 1),
                                     **kwargs)
            return resp['Body'].read()
        except S3_RETRYABLE_ERRORS as e:
            logger.debug('Exception %r on S3 download, retrying', e,
                         exc_info=True)
            time.sleep(1.7**i * 0.1)
            continue
        except ConnectionError as e:
            logger.debug('ConnectionError %r on S3 download, retrying', e,
                         exc_info=True)
            time.sleep(1.7**i * 0.1)
            continue
        except ClientError as e:
            if e.response['Error'].get('Code', 'Unknown') in ['416',
                                                              'InvalidRange']:
                return b''
            raise translate_boto_error(e)
        except Exception as e:
            if 'time' in str(e).lower():  # Actual exception type changes often
                continue
            else:
                raise
    raise RuntimeError("Max number of S3 retries exceeded")<|MERGE_RESOLUTION|>--- conflicted
+++ resolved
@@ -777,42 +777,6 @@
             raise ValueError('Copy failed (%r -> %r): %s' % (path1, path2, e))
         self.invalidate_cache(path2)
 
-<<<<<<< HEAD
-    def copy(self, path1, path2, **kwargs):
-        gb5 = 5 * 2**30
-        path1 = self._strip_protocol(path1)
-        size = self.info(path1)['size']
-        bucket, key = self.split_path(path2)
-        if size <= gb5:
-            # simple copy allowed for <5GB
-            self.copy_basic(path1, path2, **kwargs)
-        else:
-            # serial multipart copy
-            mpu = self._call_s3(
-                self.s3.create_multipart_upload,
-                Bucket=bucket, Key=key, **kwargs)
-            for i, offset in zip(range(0, size, gb5)):
-                for attempt in range(self.retries + 1):
-                    try:
-                        self.fs._call_s3(
-                            self.s3.upload_part_copy,
-                            self.s3_additional_kwargs,
-                            Bucket=bucket,
-                            Key=key,
-                            PartNumber=i + 1,
-                            UploadId=mpu['UploadId'],
-                            CopySource=path1,
-                            CopySourceRange="bytes=%i-%i" % (offset, offset + gb5 + 1))
-                        break
-                    except S3_RETRYABLE_ERRORS as exc:
-                        if attempt < self.retries:
-                            logger.debug('Exception %r on S3 write, retrying', exc,
-                                         exc_info=True)
-                        time.sleep(1.7**attempt * 0.1)
-                    except Exception as exc:
-                        raise IOError('Write failed: %r' % exc)
-
-=======
     def copy_managed(self, path1, path2, block=5 * 2**30, **kwargs):
         """Copy file between locations on S3 as multi-part
 
@@ -857,7 +821,6 @@
             Key=key,
             UploadId=mpu['UploadId'],
             MultipartUpload={'Parts': parts})
->>>>>>> 89ada77b
         self.invalidate_cache(path2)
 
     def copy(self, path1, path2, **kwargs):
