--- conflicted
+++ resolved
@@ -310,14 +310,10 @@
                       version_id=version_id, fill_cache=fill_cache,
                       s3_additional_kwargs=kw)
 
-<<<<<<< HEAD
-    def _lsdir(self, path, refresh=False):
-=======
     def _lsdir(self, path, refresh=False, max_items=None):
         if path.startswith('s3://'):
             path = path[len('s3://'):]
         path = path.rstrip('/')
->>>>>>> bfd5de29
         bucket, prefix = split_path(path)
         prefix = prefix + '/' if prefix else ""
         if path not in self.dircache or refresh:
@@ -348,7 +344,6 @@
                 # path not accessible
                 if is_permission_error(e):
                     raise
-<<<<<<< HEAD
                 if not prefix:
                     # list bucket failed - bucket doesn't exist
                     raise FileNotFoundError(bucket)
@@ -384,13 +379,6 @@
                 raise_from(IOError('Delete bucket failed', path), e)
             self.invalidate_cache(path)
             self.invalidate_cache('')
-=======
-                files = []
-            if max_items is not None:
-                return files
-            self.dirs[path] = files
-        return self.dirs[path]
->>>>>>> bfd5de29
 
     def _lsbuckets(self, refresh=False):
         if '' not in self.dircache or refresh:
@@ -517,8 +505,11 @@
         refresh : bool
             If true, don't look in the info cache
         """
-        return not raises(FileNotFoundError,
-                          lambda: self.info(path.rstrip('/'), refresh=refresh))
+        try:
+            self.info(path.rstrip('/'), refresh=refresh)
+            return True
+        except FileNotFoundError:
+            return False
 
     def info(self, path, version_id=None, refresh=False, **kwargs):
         """ Detail on the specific file pointed to by path.
