# -*- coding: utf-8 -*-
import asyncio
import logging
import os
import socket
import time
from typing import Tuple, Optional
import weakref

from fsspec.spec import AbstractBufferedFile
from fsspec.utils import infer_storage_options, tokenize
from fsspec.asyn import AsyncFileSystem, sync, sync_wrapper

import aiobotocore
import botocore
import aiobotocore.session
from aiobotocore.config import AioConfig
from botocore.exceptions import ClientError, ParamValidationError, BotoCoreError

from s3fs.errors import translate_boto_error
from s3fs.utils import ParamKwargsHelper, _get_brange

logger = logging.getLogger('s3fs')

if "S3FS_LOGGING_LEVEL" in os.environ:
    handle = logging.StreamHandler()
    formatter = logging.Formatter('%(asctime)s - %(name)s - %(levelname)s '
                                  '- %(message)s')
    handle.setFormatter(formatter)
    logger.addHandler(handle)
    logger.setLevel(os.environ["S3FS_LOGGING_LEVEL"])

S3_RETRYABLE_ERRORS = (
    socket.timeout,
)

_VALID_FILE_MODES = {'r', 'w', 'a', 'rb', 'wb', 'ab'}


key_acls = {'private', 'public-read', 'public-read-write',
            'authenticated-read', 'aws-exec-read', 'bucket-owner-read',
            'bucket-owner-full-control'}
buck_acls = {'private', 'public-read', 'public-read-write',
             'authenticated-read'}


def version_id_kw(version_id):
    """Helper to make versionId kwargs.

    Not all boto3 methods accept a None / empty versionId so dictionary expansion solves
    that problem.
    """
    if version_id:
        return {'VersionId': version_id}
    else:
        return {}


def _coalesce_version_id(*args):
    """Helper to coalesce a list of version_ids down to one"""
    version_ids = set(args)
    if None in version_ids:
        version_ids.remove(None)
    if len(version_ids) > 1:
        raise ValueError(
            "Cannot coalesce version_ids where more than one are defined,"
            " {}".format(version_ids))
    elif len(version_ids) == 0:
        return None
    else:
        return version_ids.pop()


class S3FileSystem(AsyncFileSystem):
    """
    Access S3 as if it were a file system.

    This exposes a filesystem-like API (ls, cp, open, etc.) on top of S3
    storage.

    Provide credentials either explicitly (``key=``, ``secret=``) or depend
    on boto's credential methods. See botocore documentation for more
    information. If no credentials are available, use ``anon=True``.

    Parameters
    ----------
    anon : bool (False)
        Whether to use anonymous connection (public buckets only). If False,
        uses the key/secret given, or boto's credential resolver (client_kwargs,
        environment, variables, config files, EC2 IAM server, in that order)
    key : string (None)
        If not anonymous, use this access key ID, if specified
    secret : string (None)
        If not anonymous, use this secret access key, if specified
    token : string (None)
        If not anonymous, use this security token, if specified
    use_ssl : bool (True)
        Whether to use SSL in connections to S3; may be faster without, but
        insecure. If ``use_ssl`` is also set in ``client_kwargs``,
        the value set in ``client_kwargs`` will take priority.
    s3_additional_kwargs : dict of parameters that are used when calling s3 api
        methods. Typically used for things like "ServerSideEncryption".
    client_kwargs : dict of parameters for the botocore client
    requester_pays : bool (False)
        If RequesterPays buckets are supported.
    default_block_size: int (None)
        If given, the default block size value used for ``open()``, if no
        specific value is given at all time. The built-in default is 5MB.
    default_fill_cache : Bool (True)
        Whether to use cache filling with open by default. Refer to
        ``S3File.open``.
    default_cache_type : string ('bytes')
        If given, the default cache_type value used for ``open()``. Set to "none"
        if no caching is desired. See fsspec's documentation for other available
        cache_type values. Default cache_type is 'bytes'.
    version_aware : bool (False)
        Whether to support bucket versioning.  If enable this will require the
        user to have the necessary IAM permissions for dealing with versioned
        objects.
    config_kwargs : dict of parameters passed to ``botocore.client.Config``
    kwargs : other parameters for core session
    session : botocore Session object to be used for all connections.
         This session will be used inplace of creating a new session inside S3FileSystem.

    The following parameters are passed on to fsspec:

    skip_instance_cache: to control reuse of instances
    use_listings_cache, listings_expiry_time, max_paths: to control reuse of directory listings

    Examples
    --------
    >>> s3 = S3FileSystem(anon=False)  # doctest: +SKIP
    >>> s3.ls('my-bucket/')  # doctest: +SKIP
    ['my-file.txt']

    >>> with s3.open('my-bucket/my-file.txt', mode='rb') as f:  # doctest: +SKIP
    ...     print(f.read())  # doctest: +SKIP
    b'Hello, world!'
    """
    root_marker = ""
    connect_timeout = 5
    retries = 5
    read_timeout = 15
    default_block_size = 5 * 2**20
    protocol = ['s3', 's3a']
    _extra_tokenize_attributes = ('default_block_size',)

    def __init__(self, anon=False, key=None, secret=None, token=None,
                 use_ssl=True, client_kwargs=None, requester_pays=False,
                 default_block_size=None, default_fill_cache=True,
                 default_cache_type='bytes', version_aware=False, config_kwargs=None,
                 s3_additional_kwargs=None, session=None, username=None,
                 password=None, asynchronous=False, loop=None, **kwargs):
        if key and username:
            raise KeyError('Supply either key or username, not both')
        if secret and password:
            raise KeyError('Supply secret or password, not both')
        if username:
            key = username
        if password:
            secret = password

        self.anon = anon
        self.key = key
        self.secret = secret
        self.token = token
        self.kwargs = kwargs
        super_kwargs = {k: kwargs.pop(k)
                        for k in ['use_listings_cache', 'listings_expiry_time', 'max_paths']
                        if k in kwargs}  # passed to fsspec superclass
        super().__init__(loop=loop, asynchronous=asynchronous, **super_kwargs)

        self.default_block_size = default_block_size or self.default_block_size
        self.default_fill_cache = default_fill_cache
        self.default_cache_type = default_cache_type
        self.version_aware = version_aware
        self.client_kwargs = client_kwargs or {}
        self.config_kwargs = config_kwargs or {}
        self.req_kw = {'RequestPayer': 'requester'} if requester_pays else {}
        self.s3_additional_kwargs = s3_additional_kwargs or {}
        self.use_ssl = use_ssl
        if not asynchronous:
            self.connect()
            weakref.finalize(self, sync, self.loop, self._s3.close)
        else:
            self._s3
        self._kwargs_helper = ParamKwargsHelper(self.s3)

    @property
    def s3(self):
        if self._s3 is None:
            raise RuntimeError("please await ``._connect`` before anything else")
        return self._s3

    def _filter_kwargs(self, s3_method, kwargs):
        return self._kwargs_helper.filter_dict(s3_method.__name__, kwargs)

    async def _call_s3(self, method, *akwarglist, **kwargs):
        kw2 = kwargs.copy()
        kw2.pop('Body', None)
        logger.debug("CALL: %s - %s - %s" % (method.__name__, akwarglist, kw2))
        additional_kwargs = self._get_s3_method_kwargs(method, *akwarglist,
                                                       **kwargs)
        for i in range(self.retries):
            try:
                return await method(**additional_kwargs)
            except S3_RETRYABLE_ERRORS as e:
                err - e
                time.sleep(1.7**i * 0.1)
            except Exception as e:
                err = e
                break
        raise translate_boto_error(err)

    call_s3 = sync_wrapper(_call_s3)

    def _get_s3_method_kwargs(self, method, *akwarglist, **kwargs):
        additional_kwargs = self.s3_additional_kwargs.copy()
        for akwargs in akwarglist:
            additional_kwargs.update(akwargs)
        # Add the normal kwargs in
        additional_kwargs.update(kwargs)
        # filter all kwargs
        return self._filter_kwargs(method, additional_kwargs)

    @staticmethod
    def _get_kwargs_from_urls(urlpath):
        """
        When we have a urlpath that contains a ?versionId= query assume that we want to use version_aware mode for
        the filesystem.
        """
        url_storage_opts = infer_storage_options(urlpath)
        url_query = url_storage_opts.get("url_query")
        out = {}
        if url_query is not None:
            from urllib.parse import parse_qs
            parsed = parse_qs(url_query)
            if 'versionId' in parsed:
                out['version_aware'] = True
        return out

    def split_path(self, path) -> Tuple[str, str, Optional[str]]:
        """
        Normalise S3 path string into bucket and key.

        Parameters
        ----------
        path : string
            Input path, like `s3://mybucket/path/to/file`

        Examples
        --------
        >>> split_path("s3://mybucket/path/to/file")
        ['mybucket', 'path/to/file', None]

        >>> split_path("s3://mybucket/path/to/versioned_file?versionId=some_version_id")
        ['mybucket', 'path/to/versioned_file', 'some_version_id']
        """
        path = self._strip_protocol(path)
        path = path.lstrip('/')
        if '/' not in path:
            return path, "", None
        else:
            bucket, keypart = path.split('/', 1)
            key, _, version_id = keypart.partition('?versionId=')
            return bucket, key, version_id if self.version_aware and version_id else None

    def _prepare_config_kwargs(self):
        config_kwargs = self.config_kwargs.copy()
        if "connect_timeout" not in config_kwargs.keys():
            config_kwargs['connect_timeout'] = self.connect_timeout
        if "read_timeout" not in config_kwargs.keys():
            config_kwargs['read_timeout'] = self.read_timeout
        return config_kwargs

    async def _connect(self, kwargs={}):
        """
        Establish S3 connection object.
        """
        logger.debug("Setting up s3fs instance")

        client_kwargs = self.client_kwargs.copy()
        init_kwargs = dict(aws_access_key_id=self.key,
                           aws_secret_access_key=self.secret,
                           aws_session_token=self.token)
        init_kwargs = {key: value for key, value in init_kwargs.items()
                       if value is not None and value != client_kwargs.get(key)}
        if "use_ssl" not in client_kwargs.keys():
            init_kwargs["use_ssl"] = self.use_ssl
        config_kwargs = self._prepare_config_kwargs()
        if self.anon:
            from botocore import UNSIGNED
            drop_keys = {"aws_access_key_id",
                         "aws_secret_access_key",
                         "aws_session_token"}
            init_kwargs = {key: value for key, value
                           in init_kwargs.items() if key not in drop_keys}
            client_kwargs = {key: value for key, value
                             in client_kwargs.items() if key not in drop_keys}
            config_kwargs["signature_version"] = UNSIGNED
        conf = AioConfig(**config_kwargs)
        self.session = aiobotocore.get_session(**self.kwargs)
        s3creator = self.session.create_client('s3', config=conf, **init_kwargs, **client_kwargs)
        self._s3 = await s3creator.__aenter__()
        return self._s3

    connect = sync_wrapper(_connect)

    def get_delegated_s3pars(self, exp=3600):
        """Get temporary credentials from STS, appropriate for sending across a
        network. Only relevant where the key/secret were explicitly provided.

        Parameters
        ----------
        exp : int
            Time in seconds that credentials are good for

        Returns
        -------
        dict of parameters
        """
        if self.anon:
            return {'anon': True}
        if self.token:  # already has temporary cred
            return {'key': self.key, 'secret': self.secret, 'token': self.token,
                    'anon': False}
        if self.key is None or self.secret is None:  # automatic credentials
            return {'anon': False}
        sts = self.session.create_client('sts')
        cred = sts.get_session_token(DurationSeconds=exp)['Credentials']
        return {'key': cred['AccessKeyId'], 'secret': cred['SecretAccessKey'],
                'token': cred['SessionToken'], 'anon': False}

    def _open(self, path, mode='rb', block_size=None, acl='', version_id=None,
              fill_cache=None, cache_type=None, autocommit=True, requester_pays=None, **kwargs):
        """ Open a file for reading or writing

        Parameters
        ----------
        path: string
            Path of file on S3
        mode: string
            One of 'r', 'w', 'a', 'rb', 'wb', or 'ab'. These have the same meaning
            as they do for the built-in `open` function.
        block_size: int
            Size of data-node blocks if reading
        fill_cache: bool
            If seeking to new a part of the file beyond the current buffer,
            with this True, the buffer will be filled between the sections to
            best support random access. When reading only a few specific chunks
            out of a file, performance may be better if False.
        acl: str
            Canned ACL to set when writing
        version_id : str
            Explicit version of the object to open.  This requires that the s3
            filesystem is version aware and bucket versioning is enabled on the
            relevant bucket.
        encoding : str
            The encoding to use if opening the file in text mode. The platform's
            default text encoding is used if not given.
        cache_type : str
            See fsspec's documentation for available cache_type values. Set to "none"
            if no caching is desired. If None, defaults to ``self.default_cache_type``.
        requester_pays : bool (optional)
            If RequesterPays buckets are supported.  If None, defaults to the
            value used when creating the S3FileSystem (which defaults to False.)
        kwargs: dict-like
            Additional parameters used for s3 methods.  Typically used for
            ServerSideEncryption.
        """
        if block_size is None:
            block_size = self.default_block_size
        if fill_cache is None:
            fill_cache = self.default_fill_cache
        if requester_pays is None:
            requester_pays = bool(self.req_kw)

        acl = acl or self.s3_additional_kwargs.get('ACL', '')
        kw = self.s3_additional_kwargs.copy()
        kw.update(kwargs)
        if not self.version_aware and version_id:
            raise ValueError("version_id cannot be specified if the filesystem "
                             "is not version aware")

        if cache_type is None:
            cache_type = self.default_cache_type

        return S3File(self, path, mode, block_size=block_size, acl=acl,
                      version_id=version_id, fill_cache=fill_cache,
                      s3_additional_kwargs=kw, cache_type=cache_type,
                      autocommit=autocommit, requester_pays=requester_pays)

    async def _lsdir(self, path, refresh=False, max_items=None):
        bucket, prefix, _ = self.split_path(path)
        prefix = prefix + '/' if prefix else ""
        if path not in self.dircache or refresh:
            try:
                logger.debug("Get directory listing page for %s" % path)
                pag = self.s3.get_paginator('list_objects_v2')
                config = {}
                if max_items is not None:
                    config.update(MaxItems=max_items, PageSize=2 * max_items)
                it = pag.paginate(Bucket=bucket, Prefix=prefix, Delimiter='/',
                                  PaginationConfig=config, **self.req_kw)
                files = []
                dircache = []
                async for i in it:
                    dircache.extend(i.get('CommonPrefixes', []))
                    for c in i.get('Contents', []):
                        c['type'] = 'file'
                        c['size'] = c['Size']
                        files.append(c)
                if dircache:
                    files.extend([{'Key': l['Prefix'][:-1], 'Size': 0,
                                  'StorageClass': "DIRECTORY",
                                   'type': 'directory', 'size': 0}
                                  for l in dircache])
                for f in files:
                    f['Key'] = '/'.join([bucket, f['Key']])
                    f['name'] = f['Key']
            except ClientError as e:
                raise translate_boto_error(e) from e

            self.dircache[path] = files
            return files
        return self.dircache[path]

    async def _mkdir(self, path, acl="", create_parents=True, **kwargs):
        path = self._strip_protocol(path).rstrip('/')
        bucket, key, _ = self.split_path(path)
        if not key or create_parents:
            # catch error if creating existing bucket?
            # catch error if creating existing bucket?async def
            if acl and acl not in buck_acls:
                raise ValueError('ACL not in %s', buck_acls)
            try:
                params = {"Bucket": bucket, 'ACL': acl}
                region_name = (kwargs.get("region_name", None) or
                               self.client_kwargs.get("region_name", None))
                if region_name:
                    params['CreateBucketConfiguration'] = {
                        'LocationConstraint': region_name
                    }
                await self.s3.create_bucket(**params)
                self.invalidate_cache('')
                self.invalidate_cache(bucket)
            except ClientError as e:
                raise translate_boto_error(e) from e
            except ParamValidationError as e:
<<<<<<< HEAD
                raise ValueError('Bucket create failed %r: %s' % (bucket, e))
        else:
            # raises if bucket doesn't exist, but doesn't write anything
            await self._ls(bucket)

    mkdir = sync_wrapper(_mkdir)

    async def _rmdir(self, path):
        try:
            await self.s3.delete_bucket(Bucket=path)
        except botocore.exceptions.ClientError as e:
            if "NoSuchBucket" in str(e):
                raise FileNotFoundError(path) from e
            if "BucketNotEmpty" in str(e):
                raise OSError from e
            raise
        self.invalidate_cache(path)
        self.invalidate_cache('')
=======
                raise ValueError('Bucket create failed %r: %s' % (bucket, e)) from e
        elif not self.exists(bucket):
            raise FileNotFoundError

    def makedirs(self, path, exist_ok=False):
        self.mkdir(path, create_parents=True)

    def rmdir(self, path):
        path = self._strip_protocol(path).rstrip('/')
        if self.ls(path):
            raise OSError("Directory is not empty")
        if not self._parent(path):
            try:
                self.s3.delete_bucket(Bucket=path)
            except ClientError as e:
                raise translate_boto_error(e) from e
            self.invalidate_cache(path)
            self.invalidate_cache('')
>>>>>>> 96a06954

    rmdir = sync_wrapper(_rmdir)

    async def _lsbuckets(self, refresh=False):
        if '' not in self.dircache or refresh:
            if self.anon:
                # cannot list buckets if not logged in
                return []
            try:
                files = (await self.s3.list_buckets())['Buckets']
            except ClientError:
                # listbucket permission missing
                return []
            for f in files:
                f['Key'] = f['Name']
                f['Size'] = 0
                f['StorageClass'] = 'BUCKET'
                f['size'] = 0
                f['type'] = 'directory'
                f['name'] = f['Name']
                del f['Name']
            self.dircache[''] = files
            return files
        return self.dircache['']

    async def _ls(self, path, refresh=False):
        """ List files in given bucket, or list of buckets.

        Listing is cached unless `refresh=True`.

        Note: only your buckets associated with the login will be listed by
        `ls('')`, not any public buckets (even if already accessed).

        Parameters
        ----------
        path : string/bytes
            location at which to list files
        refresh : bool (=False)
            if False, look in local cache for file details first
        """
        path = self._strip_protocol(path)
        if path in ['', '/']:
            return await self._lsbuckets(refresh)
        else:
            return await self._lsdir(path, refresh)

    ls = sync_wrapper(_ls)

    def exists(self, path):
        if path in ['', '/']:
            # the root always exists, even if anon
            return True
        bucket, key, version_id = self.split_path(path)
        if key:
            return super().exists(path)
        else:
            try:
                self.ls(path)
                return True
            except FileNotFoundError:
                return False

    def touch(self, path, truncate=True, data=None, **kwargs):
        """Create empty file or truncate"""
        bucket, key, version_id = self.split_path(path)
        if version_id:
            raise ValueError("S3 does not support touching existing versions of files")
        if not truncate and self.exists(path):
            raise ValueError("S3 does not support touching existent files")
        try:
            self.call_s3(self.s3.put_object, kwargs, Bucket=bucket, Key=key)
        except ClientError as ex:
            raise translate_boto_error(ex) from ex
        self.invalidate_cache(self._parent(path))

    async def _cat_file(self, path, version_id=None):
        bucket, key, vers = self.split_path(path)
        resp = await self._call_s3(
            self.s3.get_object, Bucket=bucket, Key=key,
            **version_id_kw(version_id or vers),
        )
        data = await resp['Body'].read()
        resp['Body'].close()
        return data

    async def _pipe_file(self, path, data, chunksize=50*2**20, **kwargs):
        bucket, key, _ = self.split_path(path)
        size = len(data)
        if size < 5 * 2**20:
            return await self._call_s3(
                self.s3.put_object,
                Bucket=bucket,
                Key=key,
                Body=data,
                **kwargs
            )
        else:

            mpu = await self._call_s3(
                self.s3.create_multipart_upload,
                Bucket=bucket, Key=key, **kwargs
            )

            out = [
                await self._call_s3(
                    self.s3.upload_part,
                    Bucket=bucket,
                    PartNumber=i + 1,
                    UploadId=mpu['UploadId'],
                    Body=data[off:off + chunksize],
                    Key=key
                )
                for i, off in enumerate(range(0, len(data), chunksize))
            ]

            parts = [{'PartNumber': i + 1,
                      'ETag': o['ETag']} for i, o in enumerate(out)]
            await self._call_s3(
                self.s3.complete_multipart_upload,
                Bucket=bucket,
                Key=key,
                UploadId=mpu['UploadId'],
                MultipartUpload={'Parts': parts})
        self.invalidate_cache(path)

    async def _put_file(self, lpath, rpath, chunksize=50*2**20, **kwargs):
        bucket, key, _ = self.split_path(rpath)
        size = os.path.getsize(lpath)
        with open(lpath, 'rb') as f0:
            if size < 5 * 2**20:
                return await self._call_s3(
                    self.s3.put_object,
                    Bucket=bucket,
                    Key=key,
                    Body=f0,
                    **kwargs
                )
            else:

                mpu = await self._call_s3(
                    self.s3.create_multipart_upload,
                    Bucket=bucket, Key=key, **kwargs
                )

                out = []
                while True:
                    chunk = f0.read(chunksize)
                    if not chunk:
                        break
                    out.append(
                        await self._call_s3(
                            self.s3.upload_part,
                            Bucket=bucket,
                            PartNumber=len(out) + 1,
                            UploadId=mpu['UploadId'],
                            Body=chunk,
                            Key=key
                        )
                    )

                parts = [{'PartNumber': i + 1,
                          'ETag': o['ETag']} for i, o in enumerate(out)]
                await self._call_s3(
                    self.s3.complete_multipart_upload,
                    Bucket=bucket,
                    Key=key,
                    UploadId=mpu['UploadId'],
                    MultipartUpload={'Parts': parts})
        self.invalidate_cache(rpath)

    async def _get_file(self, rpath, lpath, version_id=None):
        bucket, key, vers = self.split_path(rpath)
        resp = await self._call_s3(
            self.s3.get_object, Bucket=bucket, Key=key,
            **version_id_kw(version_id or vers),
        )
        with open(lpath, "wb") as f0:
            body = resp['Body']
            while True:
                chunk = await body.read(2**16)
                if not chunk:
                    break
                f0.write(chunk)

    async def _info(self, path, bucket, key, kwargs={}, version_id=None):
        try:
            out = await self._call_s3(self.s3.head_object, kwargs, Bucket=bucket,
                                      Key=key, **version_id_kw(version_id), **self.req_kw)
            return {
                'ETag': out['ETag'],
                'Key': '/'.join([bucket, key]),
                'LastModified': out['LastModified'],
                'Size': out['ContentLength'],
                'size': out['ContentLength'],
                'name': '/'.join([bucket, key]),
                'type': 'file',
                'StorageClass': "STANDARD",
                'VersionId': out.get('VersionId')
            }
        except FileNotFoundError:
            pass
        except ClientError as e:
            raise translate_boto_error(e)

        try:
            # We check to see if the path is a directory by attempting to list its
            # contexts. If anything is found, it is indeed a directory
            out = await self._call_s3(
                self.s3.list_objects_v2,
                kwargs,
                Bucket=bucket,
                Prefix=key.rstrip("/") + "/",
                Delimiter="/",
                MaxKeys=1,
                **self.req_kw
            )
            if out["KeyCount"] > 0:
                return {
                    "Key": "/".join([bucket, key]),
                    "name": "/".join([bucket, key]),
                    "type": "directory",
                    "Size": 0,
                    "size": 0,
                    "StorageClass": "DIRECTORY",
                }

            raise FileNotFoundError(path)
        except ClientError as e:
            raise translate_boto_error(e)
        except ParamValidationError as e:
            raise ValueError("Failed to list path %r: %s" % (path, e))

    def info(self, path, version_id=None, refresh=False):
        path = self._strip_protocol(path)
        if path in ['/', '']:
            return {'name': path, 'size': 0, 'type': 'directory'}
        kwargs = self.kwargs.copy()
        if version_id is not None:
            if not self.version_aware:
                raise ValueError("version_id cannot be specified if the "
                                 "filesystem is not version aware")
        bucket, key, path_version_id = self.split_path(path)
        version_id = _coalesce_version_id(path_version_id, version_id)
        should_fetch_from_s3 = (key and self._ls_from_cache(path) is None) or refresh
<<<<<<< HEAD

        if should_fetch_from_s3:
            return sync(self.loop, self._info, path, bucket, key, kwargs, version_id)
=======
        if self.version_aware or should_fetch_from_s3:
            try:
                out = self._call_s3(self.s3.head_object, kwargs, Bucket=bucket,
                                    Key=key, **version_id_kw(version_id), **self.req_kw)
                return {
                    'ETag': out['ETag'],
                    'Key': '/'.join([bucket, key]),
                    'LastModified': out['LastModified'],
                    'Size': out['ContentLength'],
                    'size': out['ContentLength'],
                    'name': '/'.join([bucket, key]),
                    'type': 'file',
                    'StorageClass': "STANDARD",
                    'VersionId': out.get('VersionId')
                }
            except ClientError as e:
                ee = translate_boto_error(e)
                # This could have failed since the thing we are looking for is a prefix.
                if not isinstance(ee, FileNotFoundError):
                    raise ee from e
            except ParamValidationError as e:
                raise ValueError('Failed to head path %r: %s' % (path, e)) from e

        if should_fetch_from_s3:
            try:
                # We check to see if the path is a directory by attempting to list its
                # contexts. If anything is found, it is indeed a directory
                out = self._call_s3(
                    self.s3.list_objects_v2,
                    kwargs,
                    Bucket=bucket,
                    Prefix=key.rstrip("/") + "/",
                    Delimiter="/",
                    MaxKeys=1,
                    **self.req_kw
                )
                if out["KeyCount"] > 0:
                    return {
                        "Key": "/".join([bucket, key]),
                        "name": "/".join([bucket, key]),
                        "type": "directory",
                        "Size": 0,
                        "size": 0,
                        "StorageClass": "DIRECTORY",
                    }

                raise FileNotFoundError(path)
            except ClientError as e:
                raise translate_boto_error(e) from e
            except ParamValidationError as e:
                raise ValueError("Failed to list path %r: %s" % (path, e)) from e

>>>>>>> 96a06954
        return super().info(path)

    def checksum(self, path, refresh=False):
        """
        Unique value for current version of file

        If the checksum is the same from one moment to another, the contents
        are guaranteed to be the same. If the checksum changes, the contents
        *might* have changed.

        Parameters
        ----------
        path : string/bytes
            path of file to get checksum for
        refresh : bool (=False)
            if False, look in local cache for file details first

        """

        info = self.info(path, refresh=refresh)

        if info["type"] != 'directory':
            return int(info["ETag"].strip('"'), 16)
        else:
            return int(tokenize(info), 16)
<<<<<<< HEAD
=======

>>>>>>> 96a06954

    def isdir(self, path):
        path = self._strip_protocol(path).strip("/")
        # Send buckets to super
        if "/" not in path:
            return super(S3FileSystem, self).isdir(path)

        if path in self.dircache:
            for fp in self.dircache[path]:
                # For files the dircache can contain itself.
                # If it contains anything other than itself it is a directory.
                if fp["name"] != path:
                    return True
            return False

        parent = self._parent(path)
        if parent in self.dircache:
            for f in self.dircache[parent]:
                if f["name"] == path:
                    # If we find ourselves return whether we are a directory
                    return f["type"] == "directory"
            return False

        # This only returns things within the path and NOT the path object itself
        return bool(sync(self.loop, self._lsdir, path))

    def ls(self, path, detail=False, refresh=False, **kwargs):
        """ List single "directory" with or without details

        Parameters
        ----------
        path : string/bytes
            location at which to list files
        detail : bool (=True)
            if True, each list item is a dict of file properties;
            otherwise, returns list of filenames
        refresh : bool (=False)
            if False, look in local cache for file details first
        kwargs : dict
            additional arguments passed on
        """
        path = self._strip_protocol(path).rstrip('/')
        files = sync(self.loop, self._ls, path, refresh=refresh)
        if not files:
            files = sync(self.loop, self._ls, self._parent(path), refresh=refresh)
            files = [o for o in files if o['name'].rstrip('/') == path
                     and o['type'] != 'directory']
        if detail:
            return files
        else:
            return list(sorted(set([f['name'] for f in files])))

    def object_version_info(self, path, **kwargs):
        if not self.version_aware:
            raise ValueError("version specific functionality is disabled for "
                             "non-version aware filesystems")
        bucket, key, _ = self.split_path(path)
        kwargs = {}
        out = {'IsTruncated': True}
        versions = []
        while out['IsTruncated']:
            out = self.call_s3(self.s3.list_object_versions, kwargs,
                               Bucket=bucket, Prefix=key, **self.req_kw)
            versions.extend(out['Versions'])
            kwargs['VersionIdMarker'] = out.get('NextVersionIdMarker', '')
        return versions

    _metadata_cache = {}

    def metadata(self, path, refresh=False, **kwargs):
        """ Return metadata of path.

        Metadata is cached unless `refresh=True`.

        Parameters
        ----------
        path : string/bytes
            filename to get metadata for
        refresh : bool (=False)
            if False, look in local cache for file metadata first
        """
        bucket, key, version_id = self.split_path(path)
        if refresh or path not in self._metadata_cache:
            response = self.call_s3(self.s3.head_object,
                                    kwargs,
                                    Bucket=bucket,
                                    Key=key,
                                    **version_id_kw(version_id),
                                    **self.req_kw)
            meta = {k.replace('_', '-'): v for k, v in response['Metadata'].items()}
            self._metadata_cache[path] = meta

        return self._metadata_cache[path]

    def get_tags(self, path):
        """Retrieve tag key/values for the given path

        Returns
        -------
        {str: str}
        """
        bucket, key, version_id = self.split_path(path)
        response = self.call_s3(self.s3.get_object_tagging,
                                Bucket=bucket, Key=key, **version_id_kw(version_id))
        return {v['Key']: v['Value'] for v in response['TagSet']}

    def put_tags(self, path, tags, mode='o'):
        """Set tags for given existing key

        Tags are a str:str mapping that can be attached to any key, see
        https://docs.aws.amazon.com/awsaccountbilling/latest/aboutv2/allocation-tag-restrictions.html

        This is similar to, but distinct from, key metadata, which is usually
        set at key creation time.

        Parameters
        ----------
        path: str
            Existing key to attach tags to
        tags: dict str, str
            Tags to apply.
        mode:
            One of 'o' or 'm'
            'o': Will over-write any existing tags.
            'm': Will merge in new tags with existing tags.  Incurs two remote
            calls.
        """
        bucket, key, version_id = self.split_path(path)

        if mode == 'm':
            existing_tags = self.get_tags(path=path)
            existing_tags.update(tags)
            new_tags = [{'Key': k, 'Value': v}
                        for k, v in existing_tags.items()]
        elif mode == 'o':
            new_tags = [{'Key': k, 'Value': v} for k, v in tags.items()]
        else:
            raise ValueError("Mode must be {'o', 'm'}, not %s" % mode)

        tag = {'TagSet': new_tags}
        self.call_s3(self.s3.put_object_tagging,
                     Bucket=bucket, Key=key, Tagging=tag, **version_id_kw(version_id))

    def getxattr(self, path, attr_name, **kwargs):
        """ Get an attribute from the metadata.

        Examples
        --------
        >>> mys3fs.getxattr('mykey', 'attribute_1')  # doctest: +SKIP
        'value_1'
        """
        attr_name = attr_name.replace('_', '-')
        xattr = self.metadata(path, **kwargs)
        if attr_name in xattr:
            return xattr[attr_name]
        return None

    def setxattr(self, path, copy_kwargs=None, **kw_args):
        """ Set metadata.

        Attributes have to be of the form documented in the
        `Metadata Reference`_.

        Parameters
        ----------
        kw_args : key-value pairs like field="value", where the values must be
            strings. Does not alter existing fields, unless
            the field appears here - if the value is None, delete the
            field.
        copy_kwargs : dict, optional
            dictionary of additional params to use for the underlying
            s3.copy_object.

        Examples
        --------
        >>> mys3file.setxattr(attribute_1='value1', attribute_2='value2')  # doctest: +SKIP
        # Example for use with copy_args
        >>> mys3file.setxattr(copy_kwargs={'ContentType': 'application/pdf'},
        ...     attribute_1='value1')  # doctest: +SKIP


        .. Metadata Reference:
        http://docs.aws.amazon.com/AmazonS3/latest/dev/UsingMetadata.html#object-metadata
        """

        kw_args = {k.replace('_', '-'): v for k, v in kw_args.items()}
        bucket, key, version_id = self.split_path(path)
        metadata = self.metadata(path)
        metadata.update(**kw_args)
        copy_kwargs = copy_kwargs or {}

        # remove all keys that are None
        for kw_key in kw_args:
            if kw_args[kw_key] is None:
                metadata.pop(kw_key, None)

        src = {'Bucket': bucket, 'Key': key}
        if version_id:
            src['VersionId'] = version_id

        self.call_s3(
            self.s3.copy_object,
            copy_kwargs,
            CopySource=src,
            Bucket=bucket,
            Key=key,
            Metadata=metadata,
            MetadataDirective='REPLACE',
        )

        # refresh metadata
        self._metadata_cache[path] = metadata

    def chmod(self, path, acl, **kwargs):
        """ Set Access Control on a bucket/key

        See http://docs.aws.amazon.com/AmazonS3/latest/dev/acl-overview.html#canned-acl

        Parameters
        ----------
        path : string
            the object to set
        acl : string
            the value of ACL to apply
        """
        bucket, key, version_id = self.split_path(path)
        if key:
            if acl not in key_acls:
                raise ValueError('ACL not in %s', key_acls)
            self.call_s3(self.s3.put_object_acl,
                         kwargs, Bucket=bucket, Key=key, ACL=acl, **version_id_kw(version_id))
        else:
            if acl not in buck_acls:
                raise ValueError('ACL not in %s', buck_acls)
            self.call_s3(self.s3.put_bucket_acl,
                         kwargs, Bucket=bucket, ACL=acl)

    def url(self, path, expires=3600, **kwargs):
        """ Generate presigned URL to access path by HTTP

        Parameters
        ----------
        path : string
            the key path we are interested in
        expires : int
            the number of seconds this signature will be good for.
        """
        bucket, key, version_id = self.split_path(path)
        return self.s3.generate_presigned_url(
            ClientMethod='get_object',
            Params=dict(Bucket=bucket, Key=key, **version_id_kw(version_id), **kwargs),
            ExpiresIn=expires)

    async def _merge(self, path, filelist, **kwargs):
        """ Create single S3 file from list of S3 files

        Uses multi-part, no data is downloaded. The original files are
        not deleted.

        Parameters
        ----------
        path : str
            The final file to produce
        filelist : list of str
            The paths, in order, to assemble into the final file.
        """
        bucket, key, version_id = self.split_path(path)
        if version_id:
            raise ValueError("Cannot write to an explicit versioned file!")
        mpu = await self._call_s3(
            self.s3.create_multipart_upload,
            kwargs,
            Bucket=bucket,
            Key=key
        )
        # TODO: Make this support versions?
        out = await asyncio.gather(*[
            self._call_s3(self.s3.upload_part_copy, kwargs,
                          Bucket=bucket, Key=key, UploadId=mpu['UploadId'],
                          CopySource=f, PartNumber=i + 1)
            for (i, f) in enumerate(filelist)
        ])
        parts = [{'PartNumber': i + 1, 'ETag': o['CopyPartResult']['ETag']} for
                 (i, o) in enumerate(out)]
        part_info = {'Parts': parts}
        await self.s3.complete_multipart_upload(Bucket=bucket, Key=key,
                                                UploadId=mpu['UploadId'],
                                                MultipartUpload=part_info)
        self.invalidate_cache(path)

    merge = sync_wrapper(_merge)

    async def _copy_basic(self, path1, path2, **kwargs):
        """ Copy file between locations on S3

        Not allowed where the origin is >5GB - use copy_managed
        """
        buc1, key1, ver1 = self.split_path(path1)
        buc2, key2, ver2 = self.split_path(path2)
        if ver2:
            raise ValueError("Cannot copy to a versioned file!")
        try:
            copy_src = {'Bucket': buc1, 'Key': key1}
            if ver1:
                copy_src['VersionId'] = ver1
            await self._call_s3(
                self.s3.copy_object,
                kwargs,
                Bucket=buc2, Key=key2, CopySource=copy_src
            )
        except ClientError as e:
            raise translate_boto_error(e) from e
        except ParamValidationError as e:
            raise ValueError('Copy failed (%r -> %r): %s' % (path1, path2, e)) from e
        self.invalidate_cache(path2)

    async def _copy_managed(self, path1, path2, size, block=5 * 2**30, **kwargs):
        """Copy file between locations on S3 as multi-part

        block: int
            The size of the pieces, must be larger than 5MB and at most 5GB.
            Smaller blocks mean more calls, only useful for testing.
        """
        if block < 5*2**20 or block > 5*2**30:
            raise ValueError('Copy block size must be 5MB<=block<=5GB')
        bucket, key, version = self.split_path(path2)
        mpu = await self._call_s3(
            self.s3.create_multipart_upload,
<<<<<<< HEAD
            Bucket=bucket, Key=key, **kwargs
        )
        # attempting to do the following calls concurrently with gather causes
        # occasional "upload is smaller than the minimum allowed"
        out = [
            await self._call_s3(
                self.s3.upload_part_copy,
                Bucket=bucket,
                Key=key,
                PartNumber=i + 1,
                UploadId=mpu['UploadId'],
                CopySource=path1,
                CopySourceRange="bytes=%i-%i" % (brange_first, brange_last))
            for i, (brange_first, brange_last) in enumerate(_get_brange(size, block))
        ]
        parts = [{'PartNumber': i + 1,
                 'ETag': o['CopyPartResult']['ETag']} for i, o in enumerate(out)]
        await self._call_s3(
=======
            Bucket=bucket, Key=key, **kwargs)
        parts = []
        for i, (brange_first, brange_last) in enumerate(_get_brange(size, block)):
            for attempt in range(self.retries + 1):
                try:
                    brange = "bytes=%i-%i" % (brange_first, brange_last)
                    out = self._call_s3(
                        self.s3.upload_part_copy,
                        Bucket=bucket,
                        Key=key,
                        PartNumber=i + 1,
                        UploadId=mpu['UploadId'],
                        CopySource=path1,
                        CopySourceRange=brange)
                    break
                except S3_RETRYABLE_ERRORS as exc:
                    if attempt < self.retries:
                        logger.debug('Exception %r on S3 write, retrying', exc,
                                     exc_info=True)
                    time.sleep(1.7 ** attempt * 0.1)
                except Exception as exc:
                    raise IOError('Write failed: %r' % exc) from exc
            parts.append({'PartNumber': i + 1,
                          'ETag': out['CopyPartResult']['ETag']})
        self._call_s3(
>>>>>>> 96a06954
            self.s3.complete_multipart_upload,
            Bucket=bucket,
            Key=key,
            UploadId=mpu['UploadId'],
            MultipartUpload={'Parts': parts})
        self.invalidate_cache(path2)

    async def _cp_file(self, path1, path2, **kwargs):
        gb5 = 5 * 2**30
        path1 = self._strip_protocol(path1)
        bucket, key, vers = self.split_path(path1)
        size = (await self._info(path1, bucket, key, version_id=vers))['size']
        if size <= gb5:
            # simple copy allowed for <5GB
            await self._copy_basic(path1, path2, **kwargs)
        else:
            # serial multipart copy
            await self._copy_managed(path1, path2, size, **kwargs)

    async def _clear_multipart_uploads(self, bucket):
        """Remove any partial uploads in the bucket"""
        out = await self._call_s3(self.s3.list_multipart_uploads, Bucket=bucket)
        await asyncio.gather(*[
            self._call_s3(self.s3.abort_multipart_upload,
                          Bucket=bucket,
                          Key=upload['Key'],
                          UploadId=upload['UploadId'])
            for upload in out['Contents']
        ])

    async def _bulk_delete(self, pathlist, **kwargs):
        """
        Remove multiple keys with one call

        Parameters
        ----------
        pathlist : list(str)
            The keys to remove, must all be in the same bucket.
            Must have 0 < len <= 1000
        """
        if not pathlist:
            return
        buckets = {self.split_path(path)[0] for path in pathlist}
        if len(buckets) > 1:
            raise ValueError("Bulk delete files should refer to only one bucket")
        bucket = buckets.pop()
        if len(pathlist) > 1000:
            raise ValueError("Max number of files to delete in one call is 1000")
        delete_keys = {'Objects': [{'Key': self.split_path(path)[1]} for path
                                   in pathlist]}
        for path in pathlist:
            self.invalidate_cache(self._parent(path))
<<<<<<< HEAD
        await self._call_s3(
            self.s3.delete_objects,
            kwargs,
            Bucket=bucket, Delete=delete_keys)

    async def _rm(self, paths, **kwargs):
        files = [p for p in paths if self.split_path(p)[1]]
        dirs = [p for p in paths if not self.split_path(p)[1]]
        # TODO: fails if more than one bucket in list
        await asyncio.gather(*[
            self._bulk_delete(files[i:i+1000]) for i in range(0, len(files), 1000)
        ])
        await asyncio.gather(*[
            self._rmdir(d) for d in dirs
        ])
        [(self.invalidate_cache(p), self.invalidate_cache(self._parent(p)))
         for p in paths]

    async def _is_bucket_versioned(self, bucket):
        return (await self._call_s3(
            self.s3.get_bucket_versioning,
            Bucket=bucket)).get('Status', "") == 'Enabled'

    is_bucket_versioned = sync_wrapper(_is_bucket_versioned)

    async def _rm_versioned_bucket_contents(self, bucket):
        """Remove a versioned bucket and all contents"""
        pag = self.s3.get_paginator('list_object_versions')
        async for plist in pag.paginate(Bucket=bucket):
            obs = plist.get('Versions', []) + plist.get('DeleteMarkers', [])
            delete_keys = {'Objects': [{'Key': i['Key'], 'VersionId': i['VersionId']}
                           for i in obs],
                           'Quiet': True}
            if obs:
                await self._call_s3(
                    self.s3.delete_objects,
                    Bucket=bucket, Delete=delete_keys)

    def rm(self, path, recursive=False, **kwargs):
        if recursive and isinstance(path, str):
            bucket, key, _ = self.split_path(path)
            if not key and self.is_bucket_versioned(bucket):
                # special path to completely remove versioned bucket
                sync(self.loop, self._rm_versioned_bucket_contents, bucket)
        super().rm(path, recursive=recursive, **kwargs)
=======
        try:
            self._call_s3(
                self.s3.delete_objects,
                kwargs,
                Bucket=bucket, Delete=delete_keys)
        except ClientError as e:
            raise translate_boto_error(e) from e

    def rm(self, path, recursive=False, **kwargs):
        """
        Remove keys and/or bucket.

        Parameters
        ----------
        path : string
            The location to remove.
        recursive : bool (True)
            Whether to remove also all entries below, i.e., which are returned
            by `walk()`.
        """
        # TODO: explicit version deletes?
        bucket, key, _ = self.split_path(path)
        if recursive:
            files = self.find(path, maxdepth=None)
            if key and not files:
                raise FileNotFoundError(path)
            self.bulk_delete(files, **kwargs)
            if not key:
                self.rmdir(bucket)
            return
        if key:
            if not self.exists(path):
                raise FileNotFoundError(path)
            try:
                self._call_s3(
                    self.s3.delete_object, kwargs, Bucket=bucket, Key=key)
            except ClientError as e:
                raise translate_boto_error(e) from e
            self.invalidate_cache(self._parent(path))
        else:
            if self.exists(bucket):
                try:
                    self.s3.delete_bucket(Bucket=bucket)
                except BotoCoreError as e:
                    raise IOError('Delete bucket %r failed: %s' % (bucket, e)) from e
                self.invalidate_cache(bucket)
                self.invalidate_cache('')
            else:
                raise FileNotFoundError(path)
>>>>>>> 96a06954

    def invalidate_cache(self, path=None):
        if path is None:
            self.dircache.clear()
        else:
            path = self._strip_protocol(path)
            self.dircache.pop(path, None)
            while path:
                self.dircache.pop(path, None)
                path = self._parent(path)

    def walk(self, path, maxdepth=None, **kwargs):
        if path in ['', '*'] + ['{}://'.format(p) for p in self.protocol]:
            raise ValueError('Cannot crawl all of S3')
        return super().walk(path, maxdepth=maxdepth, **kwargs)

    def modified(self, path, version_id=None, refresh=False):
        """Return the last modified timestamp of file at `path` as a datetime"""
        info = self.info(path=path, version_id=version_id, refresh=refresh)
        if 'LastModified' not in info:
            # This path is a bucket or folder, which do not currently have a modified date
            raise IsADirectoryError
        return info['LastModified'].replace(tzinfo=None)


class S3File(AbstractBufferedFile):
    """
    Open S3 key as a file. Data is only loaded and cached on demand.

    Parameters
    ----------
    s3 : S3FileSystem
        botocore connection
    path : string
        S3 bucket/key to access
    mode : str
        One of 'rb', 'wb', 'ab'. These have the same meaning
        as they do for the built-in `open` function.
    block_size : int
        read-ahead size for finding delimiters
    fill_cache : bool
        If seeking to new a part of the file beyond the current buffer,
        with this True, the buffer will be filled between the sections to
        best support random access. When reading only a few specific chunks
        out of a file, performance may be better if False.
    acl: str
        Canned ACL to apply
    version_id : str
        Optional version to read the file at.  If not specified this will
        default to the current version of the object.  This is only used for
        reading.
    requester_pays : bool (False)
        If RequesterPays buckets are supported.

    Examples
    --------
    >>> s3 = S3FileSystem()  # doctest: +SKIP
    >>> with s3.open('my-bucket/my-file.txt', mode='rb') as f:  # doctest: +SKIP
    ...     ...  # doctest: +SKIP

    See Also
    --------
    S3FileSystem.open: used to create ``S3File`` objects

    """
    retries = 5
    part_min = 5 * 2 ** 20
    part_max = 5 * 2 ** 30

    def __init__(self, s3, path, mode='rb', block_size=5 * 2 ** 20, acl="",
                 version_id=None, fill_cache=True, s3_additional_kwargs=None,
                 autocommit=True, cache_type='bytes', requester_pays=False):
        bucket, key, path_version_id = s3.split_path(path)
        if not key:
            raise ValueError('Attempt to open non key-like path: %s' % path)
        self.bucket = bucket
        self.key = key
        self.version_id = _coalesce_version_id(version_id, path_version_id)
        self.acl = acl
        if self.acl and self.acl not in key_acls:
            raise ValueError('ACL not in %s', key_acls)
        self.mpu = None
        self.parts = None
        self.fill_cache = fill_cache
        self.s3_additional_kwargs = s3_additional_kwargs or {}
        self.req_kw = {'RequestPayer': 'requester'} if requester_pays else {}
        super().__init__(s3, path, mode, block_size, autocommit=autocommit,
                         cache_type=cache_type)
        self.s3 = self.fs  # compatibility
        if self.writable():
            if block_size < 5 * 2 ** 20:
                raise ValueError('Block size must be >=5MB')
        else:
            if version_id and self.fs.version_aware:
                self.version_id = version_id
                self.details = self.fs.info(self.path, version_id=version_id)
                self.size = self.details['size']
            elif self.fs.version_aware:
                self.version_id = self.details.get('VersionId')
                # In this case we have not managed to get the VersionId out of details and
                # we should invalidate the cache and perform a full head_object since it
                # has likely been partially populated by ls.
                if self.version_id is None:
                    self.fs.invalidate_cache(self.path)
                    self.details = self.fs.info(self.path)
                    self.version_id = self.details.get('VersionId')

        # when not using autocommit we want to have transactional state to manage
        self.append_block = False

        if 'a' in mode and s3.exists(path):
            loc = s3.info(path)['size']
            if loc < 5 * 2 ** 20:
                # existing file too small for multi-upload: download
                self.write(self.fs.cat(self.path))
            else:
                self.append_block = True
            self.loc = loc

    def _call_s3(self, method, *kwarglist, **kwargs):
        return self.fs.call_s3(method, self.s3_additional_kwargs, *kwarglist,
                               **kwargs)

    def _initiate_upload(self):
        if self.autocommit and not self.append_block and self.tell() < self.blocksize:
            # only happens when closing small file, use on-shot PUT
            return
        logger.debug("Initiate upload for %s" % self)
        self.parts = []
<<<<<<< HEAD
        self.mpu = self._call_s3(
            self.fs.s3.create_multipart_upload,
            Bucket=self.bucket, Key=self.key, ACL=self.acl)
=======
        try:
            self.mpu = self._call_s3(
                self.fs.s3.create_multipart_upload,
                Bucket=self.bucket, Key=self.key, ACL=self.acl)
        except ClientError as e:
            raise translate_boto_error(e) from e
        except ParamValidationError as e:
            raise ValueError('Initiating write to %r failed: %s' % (self.path, e)) from e
>>>>>>> 96a06954

        if self.append_block:
            # use existing data in key when appending,
            # and block is big enough
            out = self._call_s3(
                self.fs.s3.upload_part_copy,
                self.s3_additional_kwargs,
                Bucket=self.bucket,
                Key=self.key,
                PartNumber=1,
                UploadId=self.mpu['UploadId'],
                CopySource=self.path)
            self.parts.append({'PartNumber': 1,
                               'ETag': out['CopyPartResult']['ETag']})

    def metadata(self, refresh=False, **kwargs):
        """ Return metadata of file.
        See :func:`~s3fs.S3Filesystem.metadata`.

        Metadata is cached unless `refresh=True`.
        """
        return self.fs.metadata(self.path, refresh, **kwargs)

    def getxattr(self, xattr_name, **kwargs):
        """ Get an attribute from the metadata.
        See :func:`~s3fs.S3Filesystem.getxattr`.

        Examples
        --------
        >>> mys3file.getxattr('attribute_1')  # doctest: +SKIP
        'value_1'
        """
        return self.fs.getxattr(self.path, xattr_name, **kwargs)

    def setxattr(self, copy_kwargs=None, **kwargs):
        """ Set metadata.
        See :func:`~s3fs.S3Filesystem.setxattr`.

        Examples
        --------
        >>> mys3file.setxattr(attribute_1='value1', attribute_2='value2')  # doctest: +SKIP
        """
        if self.writable():
            raise NotImplementedError('cannot update metadata while file '
                                      'is open for writing')
        return self.fs.setxattr(self.path, copy_kwargs=copy_kwargs, **kwargs)

    def url(self, **kwargs):
        """ HTTP URL to read this file (if it already exists)
        """
        return self.fs.url(self.path, **kwargs)

    def _fetch_range(self, start, end):
        return _fetch_range(self.fs, self.bucket, self.key, self.version_id,
                            start, end, req_kw=self.req_kw)

    def _upload_chunk(self, final=False):
        bucket, key, _ = self.fs.split_path(self.path)
        logger.debug("Upload for %s, final=%s, loc=%s, buffer loc=%s" % (
            self, final, self.loc, self.buffer.tell()
        ))
        if self.autocommit and not self.append_block and final and self.tell() < self.blocksize:
            # only happens when closing small file, use on-shot PUT
            data1 = False
        else:
            self.buffer.seek(0)
            (data0, data1) = (None, self.buffer.read(self.blocksize))

        while data1:
            (data0, data1) = (data1, self.buffer.read(self.blocksize))
            data1_size = len(data1)

            if 0 < data1_size < self.blocksize:
                remainder = data0 + data1
                remainder_size = self.blocksize + data1_size

                if remainder_size <= self.part_max:
                    (data0, data1) = (remainder, None)
                else:
                    partition = remainder_size // 2
                    (data0, data1) = (remainder[:partition], remainder[partition:])

            part = len(self.parts) + 1
            logger.debug("Upload chunk %s, %s" % (self, part))

<<<<<<< HEAD
            out = self._call_s3(
                self.fs.s3.upload_part,
                Bucket=bucket,
                PartNumber=part, UploadId=self.mpu['UploadId'],
                Body=data0, Key=key
            )
=======
            for attempt in range(self.retries + 1):
                try:
                    out = self._call_s3(
                        self.fs.s3.upload_part,
                        Bucket=bucket,
                        PartNumber=part, UploadId=self.mpu['UploadId'],
                        Body=data0, Key=key)
                    break
                except S3_RETRYABLE_ERRORS as exc:
                    if attempt < self.retries:
                        logger.debug('Exception %r on S3 write, retrying', exc,
                                     exc_info=True)
                    time.sleep(1.7**attempt * 0.1)
                except Exception as exc:
                    raise IOError('Write failed: %r' % exc) from exc
            else:
                raise IOError('Write failed after %i retries' % self.retries)
>>>>>>> 96a06954

            self.parts.append({'PartNumber': part, 'ETag': out['ETag']})

        if self.autocommit and final:
            self.commit()
        return not final

    def commit(self):
        logger.debug("Commit %s" % self)
        if self.tell() == 0:
            if self.buffer is not None:
                logger.debug("Empty file committed %s" % self)
                self._abort_mpu()
                self.fs.touch(self.path)
        elif not self.parts:
            if self.buffer is not None:
                logger.debug("One-shot upload of %s" % self)
                self.buffer.seek(0)
                data = self.buffer.read()
                write_result = self._call_s3(
                    self.fs.s3.put_object,
                    Key=self.key, Bucket=self.bucket, Body=data, **self.kwargs
                )
                if self.fs.version_aware:
                    self.version_id = write_result.get('VersionId')
            else:
                raise RuntimeError
        else:
            logger.debug("Complete multi-part upload for %s " % self)
            part_info = {'Parts': self.parts}
            write_result = self._call_s3(
                self.fs.s3.complete_multipart_upload,
                Bucket=self.bucket,
                Key=self.key,
                UploadId=self.mpu['UploadId'],
                MultipartUpload=part_info)
            if self.fs.version_aware:
                self.version_id = write_result.get('VersionId')

        # complex cache invalidation, since file's appearance can cause several
        # directories
        self.buffer = None
        parts = self.path.split('/')
        path = parts[0]
        for p in parts[1:]:
            if path in self.fs.dircache and not [
                    True for f in self.fs.dircache[path]
                    if f['name'] == path + '/' + p]:
                self.fs.invalidate_cache(path)
            path = path + '/' + p

    def discard(self):
        self._abort_mpu()
        self.buffer = None  # file becomes unusable

    def _abort_mpu(self):
        if self.mpu:
            self._call_s3(
                self.fs.s3.abort_multipart_upload,
                Bucket=self.bucket,
                Key=self.key,
                UploadId=self.mpu['UploadId'],
            )
            self.mpu = None


def _fetch_range(fs, bucket, key, version_id, start, end,
                 req_kw=None):
    if req_kw is None:
        req_kw = {}
    if start == end:
        logger.debug(
            'skip fetch for negative range - bucket=%s,key=%s,start=%d,end=%d',
            bucket, key, start, end
        )
        return b''
    logger.debug("Fetch: %s/%s, %s-%s", bucket, key, start, end)
<<<<<<< HEAD
    resp = fs.call_s3(fs.s3.get_object, Bucket=bucket, Key=key,
                      Range='bytes=%i-%i' % (start, end - 1),
                      **version_id_kw(version_id),
                      **req_kw)
    return sync(fs.loop, resp['Body'].read)
=======
    for i in range(max_attempts):
        try:
            resp = client.get_object(Bucket=bucket, Key=key,
                                     Range='bytes=%i-%i' % (start, end - 1),
                                     **version_id_kw(version_id),
                                     **req_kw)
            return resp['Body'].read()
        except S3_RETRYABLE_ERRORS as e:
            logger.debug('Exception %r on S3 download, retrying', e,
                         exc_info=True)
            time.sleep(1.7**i * 0.1)
            continue
        except ConnectionError as e:
            logger.debug('ConnectionError %r on S3 download, retrying', e,
                         exc_info=True)
            time.sleep(1.7**i * 0.1)
            continue
        except ClientError as e:
            if e.response['Error'].get('Code', 'Unknown') in ['416',
                                                              'InvalidRange']:
                return b''
            raise translate_boto_error(e) from e
        except Exception as e:
            if 'time' in str(e).lower():  # Actual exception type changes often
                continue
            else:
                raise
    raise RuntimeError("Max number of S3 retries exceeded")
>>>>>>> 96a06954
<|MERGE_RESOLUTION|>--- conflicted
+++ resolved
@@ -447,13 +447,15 @@
             except ClientError as e:
                 raise translate_boto_error(e) from e
             except ParamValidationError as e:
-<<<<<<< HEAD
                 raise ValueError('Bucket create failed %r: %s' % (bucket, e))
         else:
             # raises if bucket doesn't exist, but doesn't write anything
             await self._ls(bucket)
 
     mkdir = sync_wrapper(_mkdir)
+
+    def makedirs(self, path, exist_ok=False):
+        self.mkdir(path, create_parents=True)
 
     async def _rmdir(self, path):
         try:
@@ -466,26 +468,6 @@
             raise
         self.invalidate_cache(path)
         self.invalidate_cache('')
-=======
-                raise ValueError('Bucket create failed %r: %s' % (bucket, e)) from e
-        elif not self.exists(bucket):
-            raise FileNotFoundError
-
-    def makedirs(self, path, exist_ok=False):
-        self.mkdir(path, create_parents=True)
-
-    def rmdir(self, path):
-        path = self._strip_protocol(path).rstrip('/')
-        if self.ls(path):
-            raise OSError("Directory is not empty")
-        if not self._parent(path):
-            try:
-                self.s3.delete_bucket(Bucket=path)
-            except ClientError as e:
-                raise translate_boto_error(e) from e
-            self.invalidate_cache(path)
-            self.invalidate_cache('')
->>>>>>> 96a06954
 
     rmdir = sync_wrapper(_rmdir)
 
@@ -730,64 +712,9 @@
         bucket, key, path_version_id = self.split_path(path)
         version_id = _coalesce_version_id(path_version_id, version_id)
         should_fetch_from_s3 = (key and self._ls_from_cache(path) is None) or refresh
-<<<<<<< HEAD
 
         if should_fetch_from_s3:
             return sync(self.loop, self._info, path, bucket, key, kwargs, version_id)
-=======
-        if self.version_aware or should_fetch_from_s3:
-            try:
-                out = self._call_s3(self.s3.head_object, kwargs, Bucket=bucket,
-                                    Key=key, **version_id_kw(version_id), **self.req_kw)
-                return {
-                    'ETag': out['ETag'],
-                    'Key': '/'.join([bucket, key]),
-                    'LastModified': out['LastModified'],
-                    'Size': out['ContentLength'],
-                    'size': out['ContentLength'],
-                    'name': '/'.join([bucket, key]),
-                    'type': 'file',
-                    'StorageClass': "STANDARD",
-                    'VersionId': out.get('VersionId')
-                }
-            except ClientError as e:
-                ee = translate_boto_error(e)
-                # This could have failed since the thing we are looking for is a prefix.
-                if not isinstance(ee, FileNotFoundError):
-                    raise ee from e
-            except ParamValidationError as e:
-                raise ValueError('Failed to head path %r: %s' % (path, e)) from e
-
-        if should_fetch_from_s3:
-            try:
-                # We check to see if the path is a directory by attempting to list its
-                # contexts. If anything is found, it is indeed a directory
-                out = self._call_s3(
-                    self.s3.list_objects_v2,
-                    kwargs,
-                    Bucket=bucket,
-                    Prefix=key.rstrip("/") + "/",
-                    Delimiter="/",
-                    MaxKeys=1,
-                    **self.req_kw
-                )
-                if out["KeyCount"] > 0:
-                    return {
-                        "Key": "/".join([bucket, key]),
-                        "name": "/".join([bucket, key]),
-                        "type": "directory",
-                        "Size": 0,
-                        "size": 0,
-                        "StorageClass": "DIRECTORY",
-                    }
-
-                raise FileNotFoundError(path)
-            except ClientError as e:
-                raise translate_boto_error(e) from e
-            except ParamValidationError as e:
-                raise ValueError("Failed to list path %r: %s" % (path, e)) from e
-
->>>>>>> 96a06954
         return super().info(path)
 
     def checksum(self, path, refresh=False):
@@ -813,10 +740,6 @@
             return int(info["ETag"].strip('"'), 16)
         else:
             return int(tokenize(info), 16)
-<<<<<<< HEAD
-=======
-
->>>>>>> 96a06954
 
     def isdir(self, path):
         path = self._strip_protocol(path).strip("/")
@@ -1145,7 +1068,6 @@
         bucket, key, version = self.split_path(path2)
         mpu = await self._call_s3(
             self.s3.create_multipart_upload,
-<<<<<<< HEAD
             Bucket=bucket, Key=key, **kwargs
         )
         # attempting to do the following calls concurrently with gather causes
@@ -1164,33 +1086,6 @@
         parts = [{'PartNumber': i + 1,
                  'ETag': o['CopyPartResult']['ETag']} for i, o in enumerate(out)]
         await self._call_s3(
-=======
-            Bucket=bucket, Key=key, **kwargs)
-        parts = []
-        for i, (brange_first, brange_last) in enumerate(_get_brange(size, block)):
-            for attempt in range(self.retries + 1):
-                try:
-                    brange = "bytes=%i-%i" % (brange_first, brange_last)
-                    out = self._call_s3(
-                        self.s3.upload_part_copy,
-                        Bucket=bucket,
-                        Key=key,
-                        PartNumber=i + 1,
-                        UploadId=mpu['UploadId'],
-                        CopySource=path1,
-                        CopySourceRange=brange)
-                    break
-                except S3_RETRYABLE_ERRORS as exc:
-                    if attempt < self.retries:
-                        logger.debug('Exception %r on S3 write, retrying', exc,
-                                     exc_info=True)
-                    time.sleep(1.7 ** attempt * 0.1)
-                except Exception as exc:
-                    raise IOError('Write failed: %r' % exc) from exc
-            parts.append({'PartNumber': i + 1,
-                          'ETag': out['CopyPartResult']['ETag']})
-        self._call_s3(
->>>>>>> 96a06954
             self.s3.complete_multipart_upload,
             Bucket=bucket,
             Key=key,
@@ -1243,7 +1138,6 @@
                                    in pathlist]}
         for path in pathlist:
             self.invalidate_cache(self._parent(path))
-<<<<<<< HEAD
         await self._call_s3(
             self.s3.delete_objects,
             kwargs,
@@ -1289,57 +1183,6 @@
                 # special path to completely remove versioned bucket
                 sync(self.loop, self._rm_versioned_bucket_contents, bucket)
         super().rm(path, recursive=recursive, **kwargs)
-=======
-        try:
-            self._call_s3(
-                self.s3.delete_objects,
-                kwargs,
-                Bucket=bucket, Delete=delete_keys)
-        except ClientError as e:
-            raise translate_boto_error(e) from e
-
-    def rm(self, path, recursive=False, **kwargs):
-        """
-        Remove keys and/or bucket.
-
-        Parameters
-        ----------
-        path : string
-            The location to remove.
-        recursive : bool (True)
-            Whether to remove also all entries below, i.e., which are returned
-            by `walk()`.
-        """
-        # TODO: explicit version deletes?
-        bucket, key, _ = self.split_path(path)
-        if recursive:
-            files = self.find(path, maxdepth=None)
-            if key and not files:
-                raise FileNotFoundError(path)
-            self.bulk_delete(files, **kwargs)
-            if not key:
-                self.rmdir(bucket)
-            return
-        if key:
-            if not self.exists(path):
-                raise FileNotFoundError(path)
-            try:
-                self._call_s3(
-                    self.s3.delete_object, kwargs, Bucket=bucket, Key=key)
-            except ClientError as e:
-                raise translate_boto_error(e) from e
-            self.invalidate_cache(self._parent(path))
-        else:
-            if self.exists(bucket):
-                try:
-                    self.s3.delete_bucket(Bucket=bucket)
-                except BotoCoreError as e:
-                    raise IOError('Delete bucket %r failed: %s' % (bucket, e)) from e
-                self.invalidate_cache(bucket)
-                self.invalidate_cache('')
-            else:
-                raise FileNotFoundError(path)
->>>>>>> 96a06954
 
     def invalidate_cache(self, path=None):
         if path is None:
@@ -1469,20 +1312,9 @@
             return
         logger.debug("Initiate upload for %s" % self)
         self.parts = []
-<<<<<<< HEAD
         self.mpu = self._call_s3(
             self.fs.s3.create_multipart_upload,
             Bucket=self.bucket, Key=self.key, ACL=self.acl)
-=======
-        try:
-            self.mpu = self._call_s3(
-                self.fs.s3.create_multipart_upload,
-                Bucket=self.bucket, Key=self.key, ACL=self.acl)
-        except ClientError as e:
-            raise translate_boto_error(e) from e
-        except ParamValidationError as e:
-            raise ValueError('Initiating write to %r failed: %s' % (self.path, e)) from e
->>>>>>> 96a06954
 
         if self.append_block:
             # use existing data in key when appending,
@@ -1568,32 +1400,12 @@
             part = len(self.parts) + 1
             logger.debug("Upload chunk %s, %s" % (self, part))
 
-<<<<<<< HEAD
             out = self._call_s3(
                 self.fs.s3.upload_part,
                 Bucket=bucket,
                 PartNumber=part, UploadId=self.mpu['UploadId'],
                 Body=data0, Key=key
             )
-=======
-            for attempt in range(self.retries + 1):
-                try:
-                    out = self._call_s3(
-                        self.fs.s3.upload_part,
-                        Bucket=bucket,
-                        PartNumber=part, UploadId=self.mpu['UploadId'],
-                        Body=data0, Key=key)
-                    break
-                except S3_RETRYABLE_ERRORS as exc:
-                    if attempt < self.retries:
-                        logger.debug('Exception %r on S3 write, retrying', exc,
-                                     exc_info=True)
-                    time.sleep(1.7**attempt * 0.1)
-                except Exception as exc:
-                    raise IOError('Write failed: %r' % exc) from exc
-            else:
-                raise IOError('Write failed after %i retries' % self.retries)
->>>>>>> 96a06954
 
             self.parts.append({'PartNumber': part, 'ETag': out['ETag']})
 
@@ -1671,39 +1483,8 @@
         )
         return b''
     logger.debug("Fetch: %s/%s, %s-%s", bucket, key, start, end)
-<<<<<<< HEAD
     resp = fs.call_s3(fs.s3.get_object, Bucket=bucket, Key=key,
                       Range='bytes=%i-%i' % (start, end - 1),
                       **version_id_kw(version_id),
                       **req_kw)
-    return sync(fs.loop, resp['Body'].read)
-=======
-    for i in range(max_attempts):
-        try:
-            resp = client.get_object(Bucket=bucket, Key=key,
-                                     Range='bytes=%i-%i' % (start, end - 1),
-                                     **version_id_kw(version_id),
-                                     **req_kw)
-            return resp['Body'].read()
-        except S3_RETRYABLE_ERRORS as e:
-            logger.debug('Exception %r on S3 download, retrying', e,
-                         exc_info=True)
-            time.sleep(1.7**i * 0.1)
-            continue
-        except ConnectionError as e:
-            logger.debug('ConnectionError %r on S3 download, retrying', e,
-                         exc_info=True)
-            time.sleep(1.7**i * 0.1)
-            continue
-        except ClientError as e:
-            if e.response['Error'].get('Code', 'Unknown') in ['416',
-                                                              'InvalidRange']:
-                return b''
-            raise translate_boto_error(e) from e
-        except Exception as e:
-            if 'time' in str(e).lower():  # Actual exception type changes often
-                continue
-            else:
-                raise
-    raise RuntimeError("Max number of S3 retries exceeded")
->>>>>>> 96a06954
+    return sync(fs.loop, resp['Body'].read)