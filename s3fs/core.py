--- conflicted
+++ resolved
@@ -566,14 +566,8 @@
 
     def __init__(self, s3, path, mode='rb', block_size=5 * 2 ** 20):
         self.mode = mode
-<<<<<<< HEAD
-        if mode not in {'rb', 'wb'}:
-            raise NotImplementedError(
-                "File mode must be 'rb' or 'wb', not %s" % mode)
-=======
         if mode not in {'rb', 'wb', 'ab'}:
             raise NotImplementedError("File mode must be {'rb', 'wb', 'ab'}, not %s" % mode)
->>>>>>> 0b2bfe60
         self.path = path
         bucket, key = split_path(path)
         self.s3 = s3
@@ -585,12 +579,8 @@
         self.start = None
         self.end = None
         self.closed = False
-<<<<<<< HEAD
         self.trim = True
-        if mode == 'wb':
-=======
         if mode in {'wb', 'ab'}:
->>>>>>> 0b2bfe60
             self.buffer = io.BytesIO()
             self.parts = []
             self.size = 0
@@ -774,17 +764,6 @@
             if force and self.buffer.tell() < 5 * 2 ** 20:
                 self.forced = True
             self.buffer.seek(0)
-<<<<<<< HEAD
-            try:
-                part = len(self.parts) + 1
-                out = self.s3.s3.upload_part(Bucket=self.bucket, Key=self.key,
-                                             PartNumber=part,
-                                             UploadId=self.mpu['UploadId'],
-                                             Body=self.buffer.read())
-                self.parts.append({'PartNumber': part, 'ETag': out['ETag']})
-            except ClientError:
-                raise IOError('Write failed', self)
-=======
             part = len(self.parts) + 1
             i = 0
             while True:
@@ -804,7 +783,6 @@
                 except:
                     raise IOError('Write failed', self)
             self.parts.append({'PartNumber': part, 'ETag': out['ETag']})
->>>>>>> 0b2bfe60
             self.buffer = io.BytesIO()
 
     def close(self):
@@ -839,13 +817,8 @@
         return self.readable()
 
     def writable(self):
-<<<<<<< HEAD
         """Return whether the S3File was opened for writing"""
-        return self.mode == 'wb'
-=======
-        '''Return whether the S3File was opened for writing'''
         return self.mode in {'wb', 'ab'}
->>>>>>> 0b2bfe60
 
     def __del__(self):
         self.close()
