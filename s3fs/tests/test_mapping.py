--- conflicted
+++ resolved
@@ -40,11 +40,7 @@
     assert d['x'] == b'123'
     assert bool(d)
 
-<<<<<<< HEAD
-    assert s3.find(root) == [test_bucket_name+'/mapping/x']
-=======
-    assert s3.walk(root) == [test_bucket_name + '/mapping/x']
->>>>>>> 05fc3d9c
+    assert s3.find(root) == [test_bucket_name + '/mapping/x']
     d['x'] = b'000'
     assert d['x'] == b'000'
 
