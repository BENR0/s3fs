# -*- coding: utf-8 -*-
import json
from concurrent.futures import ProcessPoolExecutor
import io
import re
import time
import pytest
from itertools import chain
from s3fs.core import S3FileSystem
from s3fs.utils import seek_delimiter, ignoring, tmpfile, SSEParams
import moto

from botocore.exceptions import NoCredentialsError

test_bucket_name = 'test'
secure_bucket_name = 'test-secure'
versioned_bucket_name = 'test-versioned'
files = {'test/accounts.1.json':  (b'{"amount": 100, "name": "Alice"}\n'
                                   b'{"amount": 200, "name": "Bob"}\n'
                                   b'{"amount": 300, "name": "Charlie"}\n'
                                   b'{"amount": 400, "name": "Dennis"}\n'),
         'test/accounts.2.json':  (b'{"amount": 500, "name": "Alice"}\n'
                                   b'{"amount": 600, "name": "Bob"}\n'
                                   b'{"amount": 700, "name": "Charlie"}\n'
                                   b'{"amount": 800, "name": "Dennis"}\n')}

csv_files = {'2014-01-01.csv': (b'name,amount,id\n'
                                b'Alice,100,1\n'
                                b'Bob,200,2\n'
                                b'Charlie,300,3\n'),
             '2014-01-02.csv': (b'name,amount,id\n'),
             '2014-01-03.csv': (b'name,amount,id\n'
                                b'Dennis,400,4\n'
                                b'Edith,500,5\n'
                                b'Frank,600,6\n')}
text_files = {'nested/file1': b'hello\n',
              'nested/file2': b'world',
              'nested/nested2/file1': b'hello\n',
              'nested/nested2/file2': b'world'}
glob_files = {'file.dat': b'',
              'filexdat': b''}
a = test_bucket_name+'/tmp/test/a'
b = test_bucket_name+'/tmp/test/b'
c = test_bucket_name+'/tmp/test/c'
d = test_bucket_name+'/tmp/test/d'


@pytest.yield_fixture
def s3():
    # writable local S3 system
    try:
        m = moto.mock_s3()
        m.start()
        import boto3
        client = boto3.client('s3')
        client.create_bucket(Bucket=test_bucket_name, ACL='public-read')

        bucket = client.create_bucket(Bucket=versioned_bucket_name, ACL='public-read')
        bucket_versioning = boto3.resource('s3').BucketVersioning(versioned_bucket_name)
        bucket_versioning.enable()

        # initialize secure bucket
        bucket = client.create_bucket(Bucket=secure_bucket_name, ACL='public-read')
        policy = json.dumps({
            "Version": "2012-10-17",
            "Id": "PutObjPolicy",
            "Statement": [
                {
                    "Sid": "DenyUnEncryptedObjectUploads",
                    "Effect": "Deny",
                    "Principal": "*",
                    "Action": "s3:PutObject",
                    "Resource": "arn:aws:s3:::{bucket_name}/*".format(bucket_name=secure_bucket_name),
                    "Condition": {
                        "StringNotEquals": {
                            "s3:x-amz-server-side-encryption": "aws:kms"
                        }
                    }
                }
            ]
        })
        client.put_bucket_policy(Bucket=secure_bucket_name, Policy=policy)

        for k in [a, b, c, d]:
            try:
                client.delete_object(Bucket=test_bucket_name, Key=k)
            except:
                pass
        for flist in [files, csv_files, text_files, glob_files]:
            for f, data in flist.items():
                client.put_object(Bucket=test_bucket_name, Key=f, Body=data)
        yield S3FileSystem(anon=False)
        for flist in [files, csv_files, text_files, glob_files]:
            for f, data in flist.items():
                try:
                    client.delete_object(Bucket=test_bucket_name, Key=f, Body=data)
                    client.delete_object(Bucket=secure_bucket_name, Key=f, Body=data)
                except:
                    pass
        for k in [a, b, c, d]:
            try:
                client.delete_object(Bucket=test_bucket_name, Key=k)
                client.delete_object(Bucket=secure_bucket_name, Key=k)
            except:
                pass
    finally:
        m.stop()


def test_simple(s3):
    data = b'a' * (10 * 2**20)

    with s3.open(a, 'wb') as f:
        f.write(data)

    with s3.open(a, 'rb') as f:
        out = f.read(len(data))
        assert len(data) == len(out)
        assert out == data


def test_ssl_off():
    s3 = S3FileSystem(use_ssl=False)
    assert s3.s3.meta.endpoint_url.startswith('http://')


def test_client_kwargs():
    s3 = S3FileSystem(client_kwargs={'endpoint_url': 'http://foo'})
    assert s3.s3.meta.endpoint_url.startswith('http://foo')


def test_config_kwargs():
    s3 = S3FileSystem(config_kwargs={'signature_version': 's3v4'})
    assert s3.connect(refresh=True).meta.config.signature_version == 's3v4'


def test_tokenize():
    from s3fs.core import tokenize
    a = (1, 2, 3)
    assert isinstance(tokenize(a), (str, bytes))
    assert tokenize(a) != tokenize(a, other=1)


def test_idempotent_connect(s3):
    con1 = s3.connect()
    con2 = s3.connect()
    con3 = s3.connect(refresh=True)
    assert con1 is con2
    assert con1 is not con3


def test_multiple_objects(s3):
    s3.connect()
    assert s3.ls('test')
    s32 = S3FileSystem(anon=False)
    assert s32.session
    assert s3.ls('test') == s32.ls('test')


def test_info(s3):
    s3.touch(a)
    s3.touch(b)
    assert s3.info(a) == s3.ls(a, detail=True)[0]
    parent = a.rsplit('/', 1)[0]
    s3.dirs.pop(a)  # remove full path from the cache
    s3.ls(parent)  # fill the cache with parent dir
    assert s3.info(a) == s3.dirs[parent][0]  # correct value
    assert id(s3.info(a)) == id(s3.dirs[parent][0])  # is object from cache


test_xattr_sample_metadata = {'test_xattr': '1'}


def test_xattr(s3):
    bucket, key = (test_bucket_name, 'tmp/test/xattr')
    filename = bucket + '/' + key
    body = b'aaaa'
    public_read_acl = {'Permission': 'READ', 'Grantee': {'URI': 'http://acs.amazonaws.com/groups/global/AllUsers', 'Type': 'Group'}}

    s3.s3.put_object(Bucket=bucket, Key=key,
                     ACL='public-read',
                     Metadata=test_xattr_sample_metadata,
                     Body=body)

    # save etag for later
    etag = s3.info(filename)['ETag']
    assert public_read_acl in s3.s3.get_object_acl(Bucket=bucket, Key=key)['Grants']

    assert s3.getxattr(filename, 'test_xattr') == test_xattr_sample_metadata['test_xattr']
    assert s3.metadata(filename) == test_xattr_sample_metadata

    s3file = s3.open(filename)
    assert s3file.getxattr('test_xattr') == test_xattr_sample_metadata['test_xattr']
    assert s3file.metadata() == test_xattr_sample_metadata

    s3file.setxattr(test_xattr='2')
    assert s3file.getxattr('test_xattr') == '2'
    s3file.setxattr(**{'test_xattr': None})
    assert s3file.metadata() == {}
    assert s3.cat(filename) == body

    # check that ACL and ETag are preserved after updating metadata
    assert public_read_acl in s3.s3.get_object_acl(Bucket=bucket, Key=key)['Grants']
    assert s3.info(filename)['ETag'] == etag


def test_xattr_setxattr_in_write_mode(s3):
    s3file = s3.open(a, 'wb')
    with pytest.raises(NotImplementedError):
        s3file.setxattr(test_xattr='1')


@pytest.mark.xfail()
def test_delegate(s3):
    out = s3.get_delegated_s3pars()
    assert out
    assert out['token']
    s32 = S3FileSystem(**out)
    assert not s32.anon
    assert out == s32.get_delegated_s3pars()


def test_not_delegate():
    s3 = S3FileSystem(anon=True)
    out = s3.get_delegated_s3pars()
    assert out == {'anon': True}
    s3 = S3FileSystem(anon=False)  # auto credentials
    out = s3.get_delegated_s3pars()
    assert out == {'anon': False}


def test_ls(s3):
    assert set(s3.ls('')) == {test_bucket_name, secure_bucket_name, versioned_bucket_name}
    with pytest.raises((OSError, IOError)):
        s3.ls('nonexistent')
    fn = test_bucket_name+'/test/accounts.1.json'
    assert fn in s3.ls(test_bucket_name+'/test')


def test_pickle(s3):
    import pickle
    s32 = pickle.loads(pickle.dumps(s3))
    assert s3.ls('test') == s32.ls('test')
    s33 = pickle.loads(pickle.dumps(s32))
    assert s3.ls('test') == s33.ls('test')


def test_ls_touch(s3):
    assert not s3.exists(test_bucket_name+'/tmp/test')
    s3.touch(a)
    s3.touch(b)
    L = s3.ls(test_bucket_name+'/tmp/test', True)
    assert set(d['Key'] for d in L) == set([a, b])
    L = s3.ls(test_bucket_name+'/tmp/test', False)
    assert set(L) == set([a, b])


def test_rm(s3):
    assert not s3.exists(a)
    s3.touch(a)
    assert s3.exists(a)
    s3.rm(a)
    assert not s3.exists(a)
    with pytest.raises((OSError, IOError)):
        s3.rm(test_bucket_name+'/nonexistent')
    with pytest.raises((OSError, IOError)):
        s3.rm('nonexistent')
    s3.rm(test_bucket_name+'/nested', recursive=True)
    assert not s3.exists(test_bucket_name+'/nested/nested2/file1')

    #whole bucket
    s3.rm(test_bucket_name, recursive=True)
    assert not s3.exists(test_bucket_name+'/2014-01-01.csv')
    assert not s3.exists(test_bucket_name)


def test_rmdir(s3):
    nested = a + "/nested"
    s3.touch(a)
    s3.touch(nested)
    s3.touch(b)

    with pytest.raises(IOError):  # doesn't delete non empty directory
        s3.rmdir(a)

    s3.rmdir(nested)
    s3.rmdir(a)
    assert a not in s3.ls(test_bucket_name)
    assert nested not in s3.ls(test_bucket_name)

    bucket = 'test1_bucket'
    s3.mkdir(bucket)
    s3.rmdir(bucket)
    assert bucket not in s3.ls('/')


def test_bulk_delete(s3):
    with pytest.raises((OSError, IOError)):
        s3.bulk_delete(['nonexistent/file'])
    with pytest.raises(ValueError):
        s3.bulk_delete(['bucket1/file', 'bucket2/file'])
    filelist = s3.walk(test_bucket_name+'/nested')
    s3.bulk_delete(filelist)
    assert not s3.exists(test_bucket_name+'/nested/nested2/file1')


def test_anonymous_access():
    with ignoring(NoCredentialsError):
        s3 = S3FileSystem(anon=True)
        assert s3.ls('') == []
        ## TODO: public bucket doesn't work through moto
    with pytest.raises((OSError, IOError)):
        s3.mkdir('newbucket')


def test_s3_file_access(s3):
    fn = test_bucket_name+'/nested/file1'
    data = b'hello\n'
    assert s3.cat(fn) == data
    assert s3.head(fn, 3) == data[:3]
    assert s3.tail(fn, 3) == data[-3:]
    assert s3.tail(fn, 10000) == data


def test_s3_file_info(s3):
    fn = test_bucket_name+'/nested/file1'
    data = b'hello\n'
    assert fn in s3.walk(test_bucket_name)
    assert s3.exists(fn)
    assert not s3.exists(fn+'another')
    assert s3.info(fn)['Size'] == len(data)
    with pytest.raises((OSError, IOError)):
        s3.info(fn+'another')


def test_bucket_exists(s3):
    assert s3.exists(test_bucket_name)
    assert not s3.exists(test_bucket_name+'x')
    s3 = S3FileSystem(anon=True)
    assert s3.exists(test_bucket_name)
    assert not s3.exists(test_bucket_name+'x')


def test_du(s3):
    d = s3.du(test_bucket_name, deep=True)
    assert all(isinstance(v, int) and v >= 0 for v in d.values())
    assert test_bucket_name+'/nested/file1' in d

    assert s3.du(test_bucket_name + '/test/', total=True) ==\
           sum(map(len, files.values()))
    assert s3.du(test_bucket_name) == s3.du('s3://'+test_bucket_name)


def test_s3_ls(s3):
    fn = test_bucket_name+'/nested/file1'
    assert fn not in s3.ls(test_bucket_name+'/')
    assert fn in s3.ls(test_bucket_name+'/nested/')
    assert fn in s3.ls(test_bucket_name+'/nested')
    assert s3.ls('s3://'+test_bucket_name+'/nested/') == s3.ls(test_bucket_name+'/nested')


def test_s3_big_ls(s3):
    for x in range(1200):
        s3.touch(test_bucket_name+'/thousand/%i.part'%x)
    assert len(s3.walk(test_bucket_name)) > 1200
    s3.rm(test_bucket_name+'/thousand/', recursive=True)
    assert len(s3.walk(test_bucket_name+'/thousand/')) == 0


def test_s3_ls_detail(s3):
    L = s3.ls(test_bucket_name+'/nested', detail=True)
    assert all(isinstance(item, dict) for item in L)


def test_s3_glob(s3):
    fn = test_bucket_name+'/nested/file1'
    assert fn not in s3.glob(test_bucket_name+'/')
    assert fn not in s3.glob(test_bucket_name+'/*')
    assert fn not in s3.glob(test_bucket_name+'/nested')
    assert fn in s3.glob(test_bucket_name+'/nested/*')
    assert fn in s3.glob(test_bucket_name+'/nested/file*')
    assert fn in s3.glob(test_bucket_name+'/*/*')
    assert all(any(p.startswith(f + '/') or p == f
                   for p in s3.walk(test_bucket_name, directories=True))
                       for f in s3.glob(test_bucket_name+'/nested/*'))
    assert [test_bucket_name + '/nested/nested2'] == s3.glob(test_bucket_name + '/nested/nested2')
    assert [ 'test/nested/nested2/file1',
             'test/nested/nested2/file2'] == s3.glob(test_bucket_name + '/nested/nested2/*')

    with pytest.raises(ValueError):
        s3.glob('*')

    # Make sure glob() deals with the dot character (.) correctly.
    assert test_bucket_name+'/file.dat' in s3.glob(test_bucket_name+'/file.*')
    assert test_bucket_name+'/filexdat' not in s3.glob(test_bucket_name+'/file.*')

def test_get_list_of_summary_objects(s3):
    L = s3.ls(test_bucket_name + '/test')

    assert len(L) == 2
    assert [l.lstrip(test_bucket_name).lstrip('/') for l in sorted(L)] == sorted(list(files))

    L2 = s3.ls('s3://' + test_bucket_name + '/test')

    assert L == L2


def test_read_keys_from_bucket(s3):
    for k, data in files.items():
        file_contents = s3.cat('/'.join([test_bucket_name, k]))
        assert file_contents == data

    assert (s3.cat('/'.join([test_bucket_name, k])) ==
            s3.cat('s3://' + '/'.join([test_bucket_name, k])))


def test_url(s3):
    fn = test_bucket_name+'/nested/file1'
    url = s3.url(fn, expires=100)
    assert 'http' in url
    assert '/nested/file1' in url
    exp = int(re.match(".*?Expires=(\d+)", url).groups()[0])
    delta = abs(exp - time.time() - 100)
    assert delta < 5
    with s3.open(fn) as f:
        assert 'http' in f.url()


def test_seek(s3):
    with s3.open(a, 'wb') as f:
        f.write(b'123')

    with s3.open(a) as f:
        f.seek(1000)
        with pytest.raises(ValueError):
            f.seek(-1)
        with pytest.raises(ValueError):
            f.seek(-5, 2)
        with pytest.raises(ValueError):
            f.seek(0, 10)
        f.seek(0)
        assert f.read(1) == b'1'
        f.seek(0)
        assert f.read(1) == b'1'
        f.seek(3)
        assert f.read(1) == b''
        f.seek(-1, 2)
        assert f.read(1) == b'3'
        f.seek(-1, 1)
        f.seek(-1, 1)
        assert f.read(1) == b'2'
        for i in range(4):
            assert f.seek(i) == i


def test_bad_open(s3):
    with pytest.raises(IOError):
        s3.open('')


def test_copy(s3):
    fn = test_bucket_name+'/test/accounts.1.json'
    s3.copy(fn, fn+'2')
    assert s3.cat(fn) == s3.cat(fn+'2')


def test_move(s3):
    fn = test_bucket_name+'/test/accounts.1.json'
    data = s3.cat(fn)
    s3.mv(fn, fn+'2')
    assert s3.cat(fn+'2') == data
    assert not s3.exists(fn)


def test_get_put(s3):
    with tmpfile() as fn:
        s3.get(test_bucket_name+'/test/accounts.1.json', fn)
        data = files['test/accounts.1.json']
        assert open(fn, 'rb').read() == data
        s3.put(fn, test_bucket_name+'/temp')
        assert s3.du(test_bucket_name+'/temp')[test_bucket_name+'/temp'] == len(data)
        assert s3.cat(test_bucket_name+'/temp') == data


def test_errors(s3):
    with pytest.raises((IOError, OSError)):
        s3.open(test_bucket_name+'/tmp/test/shfoshf', 'rb')

    ## This is fine, no need for interleaving directories on S3
    #with pytest.raises((IOError, OSError)):
    #    s3.touch('tmp/test/shfoshf/x')

    with pytest.raises((IOError, OSError)):
        s3.rm(test_bucket_name+'/tmp/test/shfoshf/x')

    with pytest.raises((IOError, OSError)):
        s3.mv(test_bucket_name+'/tmp/test/shfoshf/x', 'tmp/test/shfoshf/y')

    with pytest.raises((IOError, OSError)):
        s3.open('x', 'rb')

    with pytest.raises(IOError):
        s3.rm('unknown')

    with pytest.raises(ValueError):
        with s3.open(test_bucket_name+'/temp', 'wb') as f:
            f.read()

    with pytest.raises(ValueError):
        f = s3.open(test_bucket_name+'/temp', 'rb')
        f.close()
        f.read()

    with pytest.raises((IOError, OSError)):
        s3.mkdir('/')

    with pytest.raises(ValueError):
        s3.walk('')

    with pytest.raises(ValueError):
        s3.walk('s3://')


def test_read_small(s3):
    fn = test_bucket_name+'/2014-01-01.csv'
    with s3.open(fn, 'rb', block_size=10) as f:
        out = []
        while True:
            data = f.read(3)
            if data == b'':
                break
            out.append(data)
        assert s3.cat(fn) == b''.join(out)
        # cache drop
        assert len(f.cache) < len(out)


def test_seek_delimiter(s3):
    fn = 'test/accounts.1.json'
    data = files[fn]
    with s3.open('/'.join([test_bucket_name, fn])) as f:
        seek_delimiter(f, b'}', 0)
        assert f.tell() == 0
        f.seek(1)
        seek_delimiter(f, b'}', 5)
        assert f.tell() == data.index(b'}') + 1
        seek_delimiter(f, b'\n', 5)
        assert f.tell() == data.index(b'\n') + 1
        f.seek(1, 1)
        ind = data.index(b'\n') + data[data.index(b'\n')+1:].index(b'\n') + 1
        seek_delimiter(f, b'\n', 5)
        assert f.tell() == ind + 1


def test_read_s3_block(s3):
    data = files['test/accounts.1.json']
    lines = io.BytesIO(data).readlines()
    path = test_bucket_name+'/test/accounts.1.json'
    assert s3.read_block(path, 1, 35, b'\n') == lines[1]
    assert s3.read_block(path, 0, 30, b'\n') == lines[0]
    assert s3.read_block(path, 0, 35, b'\n') == lines[0] + lines[1]
    assert s3.read_block(path, 0, 5000, b'\n') == data
    assert len(s3.read_block(path, 0, 5)) == 5
    assert len(s3.read_block(path, 4, 5000)) == len(data) - 4
    assert s3.read_block(path, 5000, 5010) == b''

    assert s3.read_block(path, 5, None) == s3.read_block(path, 5, 1000)


def test_new_bucket(s3):
    assert not s3.exists('new')
    s3.mkdir('new')
    assert s3.exists('new')
    with s3.open('new/temp', 'wb') as f:
        f.write(b'hello')
    with pytest.raises((IOError, OSError)):
        s3.rmdir('new')
    with pytest.raises((IOError, OSError)):
        s3.rmdir('new/temp')
    s3.rm('new/temp')
    s3.rmdir('new')
    assert 'new' not in s3.ls('')
    assert not s3.exists('new')
    with pytest.raises((IOError, OSError)):
        s3.ls('new')


def test_dynamic_add_rm(s3):
    s3.mkdir('one')
    s3.mkdir('one/two')
    assert s3.exists('one')
    s3.ls('one')
    s3.touch("one/two/file_a")
    assert s3.exists('one/two/file_a')
    s3.rm('one', recursive=True)
    assert not s3.exists('one')


def test_write_small(s3):
    with s3.open(test_bucket_name+'/test', 'wb') as f:
        f.write(b'hello')
    assert s3.cat(test_bucket_name+'/test') == b'hello'
    s3.open(test_bucket_name+'/test', 'wb').close()
    assert s3.info(test_bucket_name+'/test')['Size'] == 0


def test_write_small_secure(s3):
    # Unfortunately moto does not yet support enforcing SSE policies.  It also
    # does not return the correct objects that can be used to test the results
    # effectively.
    # This test is left as a placeholder in case moto eventually supports this.
    sse_params = SSEParams(server_side_encryption='aws:kms')
    with s3.open(secure_bucket_name+'/test', 'wb', writer_kwargs=sse_params) as f:
        f.write(b'hello')
    assert s3.cat(secure_bucket_name+'/test') == b'hello'
    head = s3.s3.head_object(Bucket=secure_bucket_name, Key='test')


def test_write_large_secure(s3):
    mock = moto.mock_s3()
    mock.start()

    # build our own s3fs with the relevant additional kwarg
    s3 = S3FileSystem(s3_additional_kwargs = {'ServerSideEncryption': 'AES256'})
    s3.mkdir('mybucket')

    with s3.open('mybucket/myfile', 'wb') as f:
        f.write(b'hello hello' * 10**6)

    assert s3.cat('mybucket/myfile') == b'hello hello' * 10**6


def test_write_fails(s3):
    with pytest.raises(ValueError):
        s3.touch(test_bucket_name+'/temp')
        s3.open(test_bucket_name+'/temp', 'rb').write(b'hello')
    with pytest.raises(ValueError):
        s3.open(test_bucket_name+'/temp', 'wb', block_size=10)
    f = s3.open(test_bucket_name+'/temp', 'wb')
    f.close()
    with pytest.raises(ValueError):
        f.write(b'hello')
    with pytest.raises((OSError, IOError)):
        s3.open('nonexistentbucket/temp', 'wb').close()


def test_write_blocks(s3):
    with s3.open(test_bucket_name+'/temp', 'wb') as f:
        f.write(b'a' * 2*2**20)
        assert f.buffer.tell() == 2*2**20
        assert not(f.parts)
        f.flush()
        assert f.buffer.tell() == 2*2**20
        assert not(f.parts)
        f.write(b'a' * 2*2**20)
        f.write(b'a' * 2*2**20)
        assert f.mpu
        assert f.parts
    assert s3.info(test_bucket_name+'/temp')['Size'] == 6*2**20
    with s3.open(test_bucket_name+'/temp', 'wb', block_size=10*2**20) as f:
        f.write(b'a' * 15*2**20)
        assert f.buffer.tell() == 0
    assert s3.info(test_bucket_name+'/temp')['Size'] == 15*2**20


def test_readline(s3):
    all_items = chain.from_iterable([
        files.items(), csv_files.items(), text_files.items()
    ])
    for k, data in all_items:
        with s3.open('/'.join([test_bucket_name, k]), 'rb') as f:
            result = f.readline()
            expected = data.split(b'\n')[0] + (b'\n' if data.count(b'\n')
                                               else b'')
            assert result == expected


def test_readline_from_cache(s3):
    data = b'a,b\n11,22\n3,4'
    with s3.open(a, 'wb') as f:
        f.write(data)

    with s3.open(a, 'rb') as f:
        result = f.readline()
        assert result == b'a,b\n'
        assert f.loc == 4
        assert f.cache == data

        result = f.readline()
        assert result == b'11,22\n'
        assert f.loc == 10
        assert f.cache == data

        result = f.readline()
        assert result == b'3,4'
        assert f.loc == 13
        assert f.cache == data


def test_readline_partial(s3):
    data = b'aaaaa,bbbbb\n12345,6789\n'
    with s3.open(a, 'wb') as f:
        f.write(data)
    with s3.open(a, 'rb') as f:
        result = f.readline(5)
        assert result == b'aaaaa'
        result = f.readline(5)
        assert result == b',bbbb'
        result = f.readline(5)
        assert result == b'b\n'
        result = f.readline()
        assert result == b'12345,6789\n'


def test_readline_empty(s3):
    data = b''
    with s3.open(a, 'wb') as f:
        f.write(data)
    with s3.open(a, 'rb') as f:
        result = f.readline()
        assert result == data


def test_readline_blocksize(s3):
    data = b'ab\n' + b'a' * (10 * 2**20) + b'\nab'
    with s3.open(a, 'wb') as f:
        f.write(data)
    with s3.open(a, 'rb') as f:
        result = f.readline()
        expected = b'ab\n'
        assert result == expected

        result = f.readline()
        expected = b'a' * (10 * 2**20) + b'\n'
        assert result == expected

        result = f.readline()
        expected = b'ab'


def test_next(s3):
    expected = csv_files['2014-01-01.csv'].split(b'\n')[0] + b'\n'
    with s3.open(test_bucket_name + '/2014-01-01.csv') as f:
        result = next(f)
        assert result == expected


def test_iterable(s3):
    data = b'abc\n123'
    with s3.open(a, 'wb') as f:
        f.write(data)
    with s3.open(a) as f, io.BytesIO(data) as g:
        for froms3, fromio in zip(f, g):
            assert froms3 == fromio
        f.seek(0)
        assert f.readline() == b'abc\n'
        assert f.readline() == b'123'
        f.seek(1)
        assert f.readline() == b'bc\n'
        assert f.readline(1) == b'1'
        assert f.readline() == b'23'

    with s3.open(a) as f:
        out = list(f)
    with s3.open(a) as f:
        out2 = f.readlines()
    assert out == out2
    assert b"".join(out) == data


def test_readable(s3):
    with s3.open(a, 'wb') as f:
        assert not f.readable()

    with s3.open(a, 'rb') as f:
        assert f.readable()


def test_seekable(s3):
    with s3.open(a, 'wb') as f:
        assert not f.seekable()

    with s3.open(a, 'rb') as f:
        assert f.seekable()


def test_writable(s3):
    with s3.open(a, 'wb') as f:
        assert f.writable()

    with s3.open(a, 'rb') as f:
        assert not f.writable()


def test_merge(s3):
    with s3.open(a, 'wb') as f:
        f.write(b'a' * 10*2**20)

    with s3.open(b, 'wb') as f:
        f.write(b'a' * 10*2**20)
    s3.merge(test_bucket_name+'/joined', [a, b])
    assert s3.info(test_bucket_name+'/joined')['Size'] == 2*10*2**20


def test_append(s3):
    data = text_files['nested/file1']
    with s3.open(test_bucket_name+'/nested/file1', 'ab') as f:
        assert f.tell() == len(data) # append, no write, small file
    assert s3.cat(test_bucket_name+'/nested/file1') == data
    with s3.open(test_bucket_name+'/nested/file1', 'ab') as f:
        f.write(b'extra')  # append, write, small file
    assert s3.cat(test_bucket_name+'/nested/file1') == data+b'extra'

    with s3.open(a, 'wb') as f:
        f.write(b'a' * 10*2**20)
    with s3.open(a, 'ab') as f:
        pass  # append, no write, big file
    assert s3.cat(a) == b'a' * 10*2**20

    with s3.open(a, 'ab') as f:
        assert f.parts
        assert f.tell() == 10*2**20
        f.write(b'extra')  # append, small write, big file
    assert s3.cat(a) == b'a' * 10*2**20 + b'extra'

    with s3.open(a, 'ab') as f:
        assert f.tell() == 10*2**20 + 5
        f.write(b'b' * 10*2**20)  # append, big write, big file
        assert f.tell() == 20*2**20 + 5
    assert s3.cat(a) == b'a' * 10*2**20 + b'extra' + b'b' *10*2**20


def test_bigger_than_block_read(s3):
    with s3.open(test_bucket_name+'/2014-01-01.csv', 'rb', block_size=3) as f:
        out = []
        while True:
            data = f.read(20)
            out.append(data)
            if len(data) == 0:
                break
    assert b''.join(out) == csv_files['2014-01-01.csv']


def test_current(s3):
    assert S3FileSystem.current() is s3


def test_array(s3):
    from array import array
    data = array('B', [65] * 1000)

    with s3.open(a, 'wb') as f:
        f.write(data)

    with s3.open(a, 'rb') as f:
        out = f.read()
        assert out == b'A' * 1000


def _get_s3_id(s3):
        return id(s3.connect())


def test_no_connection_sharing_among_processes(s3):
    executor = ProcessPoolExecutor()
    conn_id = executor.submit(_get_s3_id, s3).result()
    assert id(s3.connect()) != conn_id, \
        "Processes should not share S3 connections."


@pytest.mark.xfail()
def test_public_file(s3):
    # works on real s3, not on moto
    try:
        test_bucket_name = 's3fs_public_test'
        other_bucket_name = 's3fs_private_test'

        s3.touch(test_bucket_name)
        s3.touch(test_bucket_name+'/afile')
        s3.touch(other_bucket_name, acl='public-read')
        s3.touch(other_bucket_name+'/afile', acl='public-read')

        s = S3FileSystem(anon=True)
        with pytest.raises((IOError, OSError)):
            s.ls(test_bucket_name)
        s.ls(other_bucket_name)

        s3.chmod(test_bucket_name, acl='public-read')
        s3.chmod(other_bucket_name, acl='private')
        with pytest.raises((IOError, OSError)):
            s.ls(other_bucket_name, refresh=True)
        assert s.ls(test_bucket_name, refresh=True)

        # public file in private bucket
        with s3.open(other_bucket_name+'/see_me', 'wb', acl='public-read') as f:
            f.write(b'hello')
        assert s.cat(other_bucket_name+'/see_me') == b'hello'
    finally:
        s3.rm(test_bucket_name, recursive=True)
        s3.rm(other_bucket_name, recursive=True)


def test_upload_with_s3fs_prefix(s3):
    path = 's3://test/prefix/key'

    with s3.open(path, 'wb') as f:
        f.write(b'a' * (10 * 2 ** 20))

    with s3.open(path, 'ab') as f:
        f.write(b'b' * (10 * 2 ** 20))


def test_multipart_upload_blocksize(s3):
    blocksize = 5 * (2 ** 20)
    expected_parts = 3

    s3f = s3.open(a, 'wb', block_size=blocksize)
    for _ in range(3):
        data = b'b' * blocksize
        s3f.write(data)

    # Ensure that the multipart upload consists of only 3 parts
    assert len(s3f.parts) == expected_parts
    s3f.close()
    assert len(s3f.parts) == 0


def test_not_fill_cache(s3):
    fname = list(files)[0]
    data = files[fname]
    with s3.open(test_bucket_name+'/'+fname, 'rb', block_size=5,
                 fill_cache=False) as f:
        f.read(6)
        assert len(f.cache) == 11
        assert data.startswith(f.cache)
        f.seek(10)
        f.read(2)
        assert f.start < 10  # keeps some old data

        f.seek(31)
        out = f.read(6)
        assert len(f.cache) == 11  # dropped
        assert out == data[31:37]


def test_default_pars(s3):
    s3 = S3FileSystem(default_block_size=20, default_fill_cache=False)
    fn = test_bucket_name + '/' + list(files)[0]
    with s3.open(fn) as f:
        assert f.blocksize == 20
        assert f.fill_cache is False
    with s3.open(fn, block_size=40, fill_cache=True) as f:
        assert f.blocksize == 40
        assert f.fill_cache is True


def test_tags(s3):
    tagset = {'tag1': 'value1', 'tag2': 'value2'}
    fname = list(files)[0]
    s3.touch(fname)
    s3.put_tags(fname, tagset)
    assert s3.get_tags(fname) == tagset

    # Ensure merge mode updates value of existing key and adds new one
    new_tagset = {'tag2': 'updatedvalue2', 'tag3': 'value3'}
    s3.put_tags(fname, new_tagset, mode='m')
    tagset.update(new_tagset)
    assert s3.get_tags(fname) == tagset


def test_versions(s3):
    versioned_file = versioned_bucket_name + '/versioned_file'
    s3 = S3FileSystem(anon=False, version_aware=True)
    with s3.open(versioned_file, 'wb') as fo:
        fo.write(b'1')
    with s3.open(versioned_file, 'wb') as fo:
        fo.write(b'2')
    versions = s3.object_version_info(versioned_file)
    assert len(versions) == 2

    with s3.open(versioned_file) as fo:
        assert fo.version_id == '1'
        assert fo.read() == b'2'

    with s3.open(versioned_file, version_id='0') as fo:
        assert fo.version_id == '0'
        assert fo.read() == b'1'


def test_list_versions_many(s3):
    # moto doesn't actually behave in the same way that s3 does here so this doesn't test
    # anything really in moto 1.2
    s3 = S3FileSystem(anon=False, version_aware=True)
    versioned_file = versioned_bucket_name + '/versioned_file2'
    for i in range(1200):
        with s3.open(versioned_file, 'wb') as fo:
            fo.write(b'1')
    versions = s3.object_version_info(versioned_file)
    assert len(versions) == 1200


def test_versions_unaware(s3):
    versioned_file = versioned_bucket_name + '/versioned_file3'
    s3 = S3FileSystem(anon=False, version_aware=False)
    with s3.open(versioned_file, 'wb') as fo:
        fo.write(b'1')
    with s3.open(versioned_file, 'wb') as fo:
        fo.write(b'2')

    with s3.open(versioned_file) as fo:
        assert fo.version_id is None
        assert fo.read() == b'2'

    with pytest.raises(ValueError):
        with s3.open(versioned_file, version_id='0'):
            fo.read()


def test_text_io__stream_wrapper_works(s3):
    """Ensure using TextIOWrapper works."""
    s3.mkdir('bucket')

    with s3.open('bucket/file.txt', 'wb') as fd:
        fd.write(u'\u00af\\_(\u30c4)_/\u00af'.encode('utf-16-le'))

    with s3.open('bucket/file.txt', 'rb') as fd:
        with io.TextIOWrapper(fd, 'utf-16-le') as stream:
            assert stream.readline() == u'\u00af\\_(\u30c4)_/\u00af'


def test_text_io__basic(s3):
    """Text mode is now allowed."""
    s3.mkdir('bucket')

    with s3.open('bucket/file.txt', 'w') as fd:
        fd.write(u'\u00af\\_(\u30c4)_/\u00af')

    with s3.open('bucket/file.txt', 'r') as fd:
        assert fd.read() == u'\u00af\\_(\u30c4)_/\u00af'


def test_text_io__override_encoding(s3):
    """Allow overriding the default text encoding."""
    s3.mkdir('bucket')

<<<<<<< HEAD
    with s3.open('bucket/file.txt', 'w', encoding='ibm500') as fd:
        fd.write(u'Hello, World!')
=======
    with s3.open('bucket/file.txt', 'wb') as fd:
        fd.write(u'Hello, World!'.encode('ibm500'))
>>>>>>> d2df983d

    with s3.open('bucket/file.txt', 'r', encoding='ibm500') as fd:
        assert fd.read() == u'Hello, World!'


def test_readinto(s3):
    s3.mkdir('bucket')

    with s3.open('bucket/file.txt', 'wb') as fd:
        fd.write(b'Hello, World!')

    contents = bytearray()

    with s3.open('bucket/file.txt', 'rb') as fd:
        assert fd.readinto(contents) == 13

    assert contents == b'Hello, World!'<|MERGE_RESOLUTION|>--- conflicted
+++ resolved
@@ -1043,13 +1043,8 @@
     """Allow overriding the default text encoding."""
     s3.mkdir('bucket')
 
-<<<<<<< HEAD
     with s3.open('bucket/file.txt', 'w', encoding='ibm500') as fd:
         fd.write(u'Hello, World!')
-=======
-    with s3.open('bucket/file.txt', 'wb') as fd:
-        fd.write(u'Hello, World!'.encode('ibm500'))
->>>>>>> d2df983d
 
     with s3.open('bucket/file.txt', 'r', encoding='ibm500') as fd:
         assert fd.read() == u'Hello, World!'
