--- conflicted
+++ resolved
@@ -2022,7 +2022,6 @@
     assert files
 
 
-<<<<<<< HEAD
 def test_same_name_but_no_exact(s3):
     s3.touch(test_bucket_name + "/very/similiar/prefix1")
     s3.touch(test_bucket_name + "/very/similiar/prefix2")
@@ -2072,11 +2071,11 @@
     assert s3.ls(test_bucket_name + "/some/")
     assert s3.exists(test_bucket_name + "/some/file")
     assert s3.exists("s3://" + test_bucket_name + "/some/file")
-=======
+
+
 def test_lsdir(s3):
     # https://github.com/dask/s3fs/issues/475
     s3.find(test_bucket_name)
 
     d = test_bucket_name + "/test"
-    assert d in s3.ls(test_bucket_name)
->>>>>>> 69141d78
+    assert d in s3.ls(test_bucket_name)