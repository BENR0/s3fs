sudo: False

language: generic

matrix:
  include:
    - env:
      - PYVER=3.6
    - env:
      - PYVER=3.7

install:
  # Install conda
  - wget http://repo.continuum.io/miniconda/Miniconda3-latest-Linux-x86_64.sh -O miniconda.sh
  - bash miniconda.sh -b -p $HOME/miniconda
  - export PATH="$HOME/miniconda/bin:$PATH"
  - conda config --set always_yes yes --set changeps1 no

  # Install dependencies
  - conda create -n test python=$PYVER pip
  - source activate test
  - export BOTO_CONFIG=/dev/null
  - export AWS_ACCESS_KEY_ID=foobar_key
  - export AWS_SECRET_ACCESS_KEY=foobar_secret
<<<<<<< HEAD
  - conda install moto "pytest<5" -c conda-forge -y
=======
  - conda install boto=2.49.0 moto=1.3.12 pytest -c conda-forge -y
>>>>>>> 3bc03759
  - pip install git+https://github.com/intake/filesystem_spec/ --no-deps

script:
  - py.test -vv s3fs

notifications:
  email: false<|MERGE_RESOLUTION|>--- conflicted
+++ resolved
@@ -22,11 +22,7 @@
   - export BOTO_CONFIG=/dev/null
   - export AWS_ACCESS_KEY_ID=foobar_key
   - export AWS_SECRET_ACCESS_KEY=foobar_secret
-<<<<<<< HEAD
-  - conda install moto "pytest<5" -c conda-forge -y
-=======
-  - conda install boto=2.49.0 moto=1.3.12 pytest -c conda-forge -y
->>>>>>> 3bc03759
+  - conda install boto=2.49.0 moto>=1.3.12 pytest -c conda-forge -y
   - pip install git+https://github.com/intake/filesystem_spec/ --no-deps
 
 script:
