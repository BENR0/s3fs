sudo: False

language: python

matrix:
  include:
    - python: 3.6

install:
  # Install conda
  - wget http://repo.continuum.io/miniconda/Miniconda-latest-Linux-x86_64.sh -O miniconda.sh
  - bash miniconda.sh -b -p $HOME/miniconda
  - export PATH="$HOME/miniconda/bin:$PATH"
  - conda config --set always_yes yes --set changeps1 no

  # Install dependencies
  - conda create -n test -c conda-forge python=$TRAVIS_PYTHON_VERSION pip
  - source activate test
<<<<<<< HEAD
  - export BOTO_CONFIG=/dev/null
  - export AWS_ACCESS_KEY_ID=foobar_key
  - export AWS_SECRET_ACCESS_KEY=foobar_secret
  - conda install boto3 botocore httpretty moto six pytest mock filesystem-spec -c conda-forge -y
=======
  - pip install -r test_requirements.txt
>>>>>>> bfd5de29

script:
  - BOTO_PATH=/dev/null AWS_ACCESS_KEY_ID=dummy_key AWS_SECRET_ACCESS_KEY=dummy_secret py.test -vv s3fs

notifications:
  email: false<|MERGE_RESOLUTION|>--- conflicted
+++ resolved
@@ -16,14 +16,11 @@
   # Install dependencies
   - conda create -n test -c conda-forge python=$TRAVIS_PYTHON_VERSION pip
   - source activate test
-<<<<<<< HEAD
   - export BOTO_CONFIG=/dev/null
   - export AWS_ACCESS_KEY_ID=foobar_key
   - export AWS_SECRET_ACCESS_KEY=foobar_secret
   - conda install boto3 botocore httpretty moto six pytest mock filesystem-spec -c conda-forge -y
-=======
   - pip install -r test_requirements.txt
->>>>>>> bfd5de29
 
 script:
   - BOTO_PATH=/dev/null AWS_ACCESS_KEY_ID=dummy_key AWS_SECRET_ACCESS_KEY=dummy_secret py.test -vv s3fs
